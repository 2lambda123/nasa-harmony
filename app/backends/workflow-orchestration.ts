--- conflicted
+++ resolved
@@ -10,22 +10,13 @@
 import { Job, JobStatus } from '../models/job';
 import JobLink, { getJobDataLinkCount } from '../models/job-link';
 import WorkItem, { getNextWorkItem, updateWorkItemStatus, getWorkItemById, workItemCountForStep, getWorkItemsByJobIdAndStepIndex } from '../models/work-item';
-<<<<<<< HEAD
-import WorkflowStep, { getWorkflowStepByJobIdStepIndex } from '../models/workflow-steps';
-import { ServiceError } from '../util/errors';
-import { clearScrollSession } from '../util/cmr';
-import { SUCCESSFUL_WORK_ITEM_STATUSES, WorkItemStatus } from '../models/work-item-interface';
 import { objectStoreForProtocol } from '../util/object-store';
 import { resolve } from '../util/url';
-=======
 import WorkflowStep, { decrementFutureWorkItemCount, getWorkflowStepByJobIdStepIndex } from '../models/workflow-steps';
-import path from 'path';
-import { promises as fs } from 'fs';
 import { ServiceError } from '../util/errors';
 import { clearScrollSession } from '../util/cmr';
 import { COMPLETED_WORK_ITEM_STATUSES, WorkItemStatus } from '../models/work-item-interface';
 import JobError, { getErrorCountForJob } from '../models/job-error';
->>>>>>> 2a94eca1
 
 const MAX_TRY_COUNT = 1;
 const RETRY_DELAY = 1000;
@@ -394,11 +385,9 @@
  */
 function getWorkItemUrl(workItem, logger): string {
   let url = 'unknown';
-  const localLocation = workItem.stacCatalogLocation?.replace(PATH_TO_CONTAINER_ARTIFACTS, env.hostVolumePath);
-
-  if (localLocation) {
+  if (workItem.stacCatalogLocation) {
     try {
-      const items = readCatalogItems(localLocation);
+      const items = readCatalogItems(workItem.stacCatalogLocation);
       // Only consider the first item in the list
       url = items[0].assets.data.href;
     } catch (e) {
