import env from '../../util/env';
import { v4 as uuid } from 'uuid';
import WorkItemUpdate from '../../models/work-item-update';
import WorkflowStep, { decrementFutureWorkItemCount, getWorkflowStepByJobIdStepIndex, getWorkflowStepsByJobId } from '../../models/workflow-steps';
import { Logger } from 'winston';
import _, { ceil, range, sum } from 'lodash';
import { JobStatus, Job } from '../../models/job';
import JobError, { getErrorCountForJob } from '../../models/job-error';
import JobLink, { getJobDataLinkCount } from '../../models/job-link';
import { incrementReadyCount, deleteUserWorkForJob, incrementReadyAndDecrementRunningCounts, decrementRunningCount } from '../../models/user-work';
import WorkItem, { maxSortIndexForJobService, workItemCountForStep, getWorkItemsByJobIdAndStepIndex, getWorkItemById, updateWorkItemStatus, getJobIdForWorkItem } from '../../models/work-item';
import { WorkItemStatus, COMPLETED_WORK_ITEM_STATUSES } from '../../models/work-item-interface';
import { outputStacItemUrls, handleBatching, resultItemSizes } from '../../util/aggregation-batch';
import db, { Transaction, batchSize } from '../../util/db';
import { ServiceError } from '../../util/errors';
import { completeJob } from '../../util/job';
import { objectStoreForProtocol } from '../../util/object-store';
import { StacItem, readCatalogItems, StacItemLink, StacCatalog } from '../../util/stac';
<<<<<<< HEAD
import { sanitizeImage } from '@harmony/util/string';
=======
>>>>>>> 5a3f181b
import { resolve } from '../../util/url';
import { QUERY_CMR_SERVICE_REGEX, calculateQueryCmrLimit } from './util';
import { makeWorkScheduleRequest } from './work-item-polling';


/**
 * Add links to the Job for the WorkItem and save them to the database.
 *
 * @param tx - The database transaction
 * @param jobID - The job ID for the work item
 * @param catalogItems - an array of STAC catalog items
 */
async function addJobLinksForFinishedWorkItem(
  tx: Transaction,
  jobID: string,
  catalogItems: StacItem[],
): Promise<void> {
  for await (const item of catalogItems) {
    for (const keyValue of Object.entries(item.assets)) {
      const asset = keyValue[1];
      const { href, type, title } = asset;
      const link = new JobLink({
        jobID,
        href,
        type,
        title,
        rel: 'data',
        temporal: {
          start: new Date(item.properties.start_datetime),
          end: new Date(item.properties.end_datetime),
        },
        bbox: item.bbox,
      });
      await link.save(tx);
    }
  }
}



/**
 * Returns the final job status for the request based on whether all items were
 * successful, some were successful and some failed, or all items failed.
 *
 * @param tx - The database transaction
 * @param job - The job record
 * @returns the final job status for the request
 */
async function getFinalStatusForJob(tx: Transaction, job: Job): Promise<JobStatus> {
  let finalStatus = JobStatus.SUCCESSFUL;
  if (await getErrorCountForJob(tx, job.jobID) > 0) {
    if (await getJobDataLinkCount(tx, job.jobID) > 0) {
      finalStatus = JobStatus.COMPLETE_WITH_ERRORS;
    } else {
      finalStatus = JobStatus.FAILED;
    }
  }
  return finalStatus;
}

/**
 * If a work item has an error adds the error to the job_errors database table.
 *
 * @param tx - The database transaction
 * @param job - The job record
 * @param url - The URL to include in the error
 * @param message - An error message to include in the error
 */
async function addErrorForWorkItem(
  tx: Transaction, job: Job, url: string, message: string,
): Promise<void> {
  const error = new JobError({
    jobID: job.jobID,
    url,
    message,
  });
  await error.save(tx);
}


/**
 * Returns a URL for the work item which will be stored with a job error.
 *
 * @param workItem - The work item
 * @param logger - The logger for the request
 *
 * @returns a relevant URL for the work item that failed if a data URL exists
 */
async function getWorkItemUrl(workItem, logger): Promise<string> {
  let url = 'unknown';
  if (workItem.stacCatalogLocation) {
    try {
      const items = await readCatalogItems(workItem.stacCatalogLocation);
      // Only consider the first item in the list
      url = items[0].assets.data.href;
    } catch (e) {
      logger.error(`Could not read catalog for ${workItem.stacCatalogLocation}`);
      logger.error(e);
    }
  }

  return url;
}

/**
 * Checks if the work item failed and if so handles the logic of determining whether to
 * fail the job or continue to processing. If there's an error it adds it to the job_errors
 * table.
 *
 * @param tx - The database transaction
 * @param job - The job associated with the work item
 * @param workItem - The work item that just finished
 * @param workflowStep - The current workflow step
 * @param status - The status sent with the work item update
 * @param errorMessage - The error message associated with the work item update (if any)
 * @param logger - The logger for the request
 *
 * @returns whether to continue processing work item updates or end
 */
async function handleFailedWorkItems(
  tx: Transaction, job: Job, workItem: WorkItem, workflowStep: WorkflowStep, status: WorkItemStatus,
  logger: Logger, errorMessage: string,
): Promise<boolean> {
  let continueProcessing = true;
  // If the response is an error then set the job status to 'failed'
  if (status === WorkItemStatus.FAILED) {
    continueProcessing = job.ignoreErrors;
    if (!job.isComplete()) {
      let jobMessage;

      if (errorMessage) {
        jobMessage = `WorkItem [${workItem.id}] failed with error: ${errorMessage}`;
      }

      if (QUERY_CMR_SERVICE_REGEX.test(workItem.serviceID)) {
        // Fail the request if query-cmr fails to populate granules
        continueProcessing = false;
        if (!jobMessage) {
          jobMessage = `WorkItem [${workItem.id}] failed to query CMR for granule information`;
        }
      } else {
        const url = await getWorkItemUrl(workItem, logger);
        if (!jobMessage) {
          jobMessage = `WorkItem [${workItem.id}] failed with an unknown error`;
        }
        await addErrorForWorkItem(tx, job, url, jobMessage);
      }

      if (continueProcessing) {
        const errorCount =  await getErrorCountForJob(tx, job.jobID);
        if (errorCount > env.maxErrorsForJob) {
          jobMessage = `Maximum allowed errors ${env.maxErrorsForJob} exceeded`;
          logger.warn(jobMessage);
          continueProcessing = false;
        }
      }

      if (!continueProcessing) {
        await completeJob(tx, job, JobStatus.FAILED, logger, jobMessage);
      } else {
        // Need to make sure we expect one fewer granule to complete
        await decrementFutureWorkItemCount(tx, job.jobID, workflowStep.stepIndex);
        if (job.status == JobStatus.RUNNING) {
          job.status = JobStatus.RUNNING_WITH_ERRORS;
          await job.save(tx);
        }
      }
    }
  }
  return continueProcessing;
}

/**
 * Updated the workflow steps `workItemCount` field for the given job to match the new
 *
 * @param transaction - the transaction to use for the update
 * @param job - A Job that has a new input granule count
 */
async function updateWorkItemCounts(
  transaction: Transaction,
  job: Job):
  Promise<void> {
  const workflowSteps = await getWorkflowStepsByJobId(transaction, job.jobID);
  for (const step of workflowSteps) {
    if (QUERY_CMR_SERVICE_REGEX.test(step.serviceID)) {
      step.workItemCount = Math.ceil(job.numInputGranules / env.cmrMaxPageSize);
    } else if (!step.hasAggregatedOutput) {
      step.workItemCount = job.numInputGranules;
    } else {
      step.workItemCount = 1;
    }
    await step.save(transaction);
  }
}

/**
 * Read a STAC catalog and return the item links. This does not handle sub-catalogs. This function
 * makes assumptions based on the Harmony STAC directory layout for services inputs/outputs and
 * is only intended to be used when aggregating service outputs into a single catalog.
 * @param catalogPath - the path to the catalog
 */
async function getItemLinksFromCatalog(catalogPath: string): Promise<StacItemLink[]> {
  const s3 = objectStoreForProtocol('s3');
  const catalog = await s3.getObjectJson(catalogPath) as StacCatalog;
  const links: StacItemLink[] = [];
  for (const link of catalog.links) {
    if (link.rel === 'item') {
      // make relative path absolute
      const { href } = link;
      link.href = resolve(catalogPath, href);
      links.push(link);
    }
  }

  return links;
}

/**
 * Creates a work item that uses all the output of the previous step. This function assumes that
 * all work items for the previous step are completed. It also relies on the convention that
 * services write out their results as STAC catalogs with the following path
 * `/tmp/<JOB_ID>/<WORK_ITEM_ID>/outputs/catalog.json`
 *                       OR
 * `/tmp/<JOB_ID>/<WORK_ITEM_ID>/outputs/catalogN.json` (when a step can generate multiple outputs)
 * where N is from 0 to the number of results - 1.
 *
 * @param tx - The database transaction
 * @param currentWorkItem - The current work item
 * @param nextStep - the next step in the workflow
 * @param results - an array of paths to STAC catalogs from the last worked item
 * @param logger - the logger to use
 */
async function createAggregatingWorkItem(
  tx: Transaction, currentWorkItem: WorkItem, nextStep: WorkflowStep, logger: Logger,
): Promise<void> {
  const itemLinks: StacItemLink[] = [];
  const s3 = objectStoreForProtocol('s3');
  // get all the previous results
  const workItemCount = await workItemCountForStep(tx, currentWorkItem.jobID, nextStep.stepIndex - 1);
  let page = 1;
  let processedItemCount = 0;
  while (processedItemCount < workItemCount) {
    const prevStepWorkItems = await getWorkItemsByJobIdAndStepIndex(tx, currentWorkItem.jobID, nextStep.stepIndex - 1, page);
    // guard against failure case where we cannot retrieve all items - THIS SHOULD NEVER HAPPEN
    if (prevStepWorkItems.workItems.length < 1) break;

    for (const workItem of prevStepWorkItems.workItems) {
      try {
        // try to use the default catalog output for single granule work items
        const singleCatalogPath = workItem.getStacLocation('catalog.json');
        const newLinks = await getItemLinksFromCatalog(singleCatalogPath);
        itemLinks.push(...newLinks);
      } catch {
        // couldn't read the single catalog so read the JSON file that lists all the result
        // catalogs for this work item
        const jsonPath = workItem.getStacLocation('batch-catalogs.json');
        const catalog = await s3.getObjectJson(jsonPath) as string[];
        const linksPromises: Promise<StacItemLink[]>[] = catalog.map((filename: string) => {
          const fullPath = workItem.getStacLocation(filename);
          return getItemLinksFromCatalog(fullPath);
        });
        const linksListList: StacItemLink[][] = await Promise.all(linksPromises);
        for (const linksList of linksListList) {
          itemLinks.push(...linksList);
        }
      }
      processedItemCount++;
    }
    page++;
  }

  // if we could not pull back all the work items we expected then something went wrong
  if (processedItemCount < workItemCount) {
    throw new ServiceError(500, `Failed to retrieve all work items for step ${nextStep.stepIndex - 1}`);
  }

  const pageSize = env.aggregateStacCatalogMaxPageSize;
  const catalogCount = ceil(itemLinks.length / env.aggregateStacCatalogMaxPageSize);
  for (const index of range(0, catalogCount)) {
    const start = index * pageSize;
    const end = start + pageSize;
    const links = itemLinks.slice(start, end);

    // and prev/next links as needed
    if (index > 0) {
      const prevCatUrl = currentWorkItem.getStacLocation(`catalog${index - 1}.json`, true);
      const prevLink: StacItemLink = {
        href: prevCatUrl,
        rel: 'prev',
        title: 'Previous page',
        type: 'application/json',
      };
      links.push(prevLink);
    }

    if (index < catalogCount - 1) {
      const nextCatUrl = currentWorkItem.getStacLocation(`catalog${index + 1}.json`, true);
      const nextLink: StacItemLink = {
        href: nextCatUrl,
        rel: 'next',
        title: 'Next page',
        type: 'application/json',
      };
      links.push(nextLink);
    }

    // create a STAC catalog with links
    const catalog = {
      stac_version: '1.0.0-beta.2',
      stac_extensions: [],
      id: uuid(),
      description: 'Aggregation input catalogs',
      links: links,
    };

    const catalogJson = JSON.stringify(catalog, null, 4);

    // write the new catalog out to s3
    const catalogPath = currentWorkItem.getStacLocation(`catalog${index}.json`, true);
    await s3.upload(catalogJson, catalogPath, null, 'application/json');
  }

  // catalog0 is the first catalog in the linked catalogs, so it is the catalog
  // that aggregating services should read first
  const podCatalogPath = currentWorkItem.getStacLocation('catalog0.json', true);

  const newWorkItem = new WorkItem({
    jobID: currentWorkItem.jobID,
    serviceID: nextStep.serviceID,
    status: WorkItemStatus.READY,
    stacCatalogLocation: podCatalogPath,
    workflowStepIndex: nextStep.stepIndex,
  });

  await incrementReadyCount(tx, currentWorkItem.jobID, nextStep.serviceID);
  await newWorkItem.save(tx);

  // ask the scheduler to schedule the new work item
  await makeWorkScheduleRequest(newWorkItem.serviceID);

  logger.info('Queued new aggregating work item.');
}

/**
 * Creates another next query-cmr work item if needed
 * @param tx - The database transaction
 * @param currentWorkItem - The current work item
 * @param nextStep - the next step in the workflow
 */
async function maybeQueueQueryCmrWorkItem(
  tx: Transaction, currentWorkItem: WorkItem, logger: Logger,
): Promise<void> {
  if (QUERY_CMR_SERVICE_REGEX.test(currentWorkItem.serviceID)) {
    if (await calculateQueryCmrLimit(tx, currentWorkItem, logger) > 0) {
      const nextQueryCmrItem = new WorkItem({
        jobID: currentWorkItem.jobID,
        scrollID: currentWorkItem.scrollID,
        serviceID: currentWorkItem.serviceID,
        status: WorkItemStatus.READY,
        stacCatalogLocation: currentWorkItem.stacCatalogLocation,
        workflowStepIndex: currentWorkItem.workflowStepIndex,
        sortIndex: currentWorkItem.sortIndex + 1,
      });

      await incrementReadyCount(tx, currentWorkItem.jobID, currentWorkItem.serviceID);
      await nextQueryCmrItem.save(tx);

      // ask the scheduler to schedule the new work item
      await makeWorkScheduleRequest(currentWorkItem.serviceID);

      logger.info('Queued new query-cmr work item.');
    }
  }
}

/**
 * Creates the next work items for the workflow based on the results of the current step and handle
 * any needed batching
 * @param tx - The database transaction
 * @param nextWorkflowStep - the next workflow step in the chain after the current workItem
 * @param logger - a Logger instance
 * @param workItem - The current work item
 * @param allWorkItemsForStepComplete - true if all the work items for the current step are complete
 * @param results - an array of paths to STAC catalogs
 * @param outputItemSizes - an array of sizes (in bytes) of the output items for the current step
 *
 * @returns true if it created a work item
 */
async function createNextWorkItems(
  tx: Transaction,
  nextWorkflowStep: WorkflowStep,
  logger: Logger,
  workItem: WorkItem,
  allWorkItemsForStepComplete: boolean,
  results: string[],
  outputItemSizes: number[],
): Promise<boolean> {
  let didCreateWorkItem = false;
  if (results && results.length > 0 || nextWorkflowStep.isBatched) {
    didCreateWorkItem = true;
    // if we have completed all the work items for this step or if the next step does not
    // aggregate then create a work item for the next step
    if (nextWorkflowStep.hasAggregatedOutput) {
      if (nextWorkflowStep.isBatched) {
        let sortIndex;
        if (!QUERY_CMR_SERVICE_REGEX.test(workItem.serviceID)) {
          // eslint-disable-next-line prefer-destructuring
          sortIndex = workItem.sortIndex;
        }
        let outputItemUrls = [];
        if (workItem.status !== WorkItemStatus.FAILED) {
          outputItemUrls = await outputStacItemUrls(results);
        }
        // TODO add other services that can produce more than one output and so should have their
        // batching sortIndex propagated to child work items to provide consistent batching
        didCreateWorkItem = await handleBatching(
          tx,
          logger,
          nextWorkflowStep,
          outputItemUrls,
          outputItemSizes,
          sortIndex,
          workItem.status,
          allWorkItemsForStepComplete);
      } else if (allWorkItemsForStepComplete) {
        await createAggregatingWorkItem(tx, workItem, nextWorkflowStep, logger);
      }
    } else {
      // Create a new work item for each result using the next step

      // use the sort index from the previous step's work item unless the service was
      // query-cmr, in which case we start from the previous highest sort index for this step
      // NOTE: This is only valid if the work-items for this multi-output step are worked
      // sequentially and have consistently ordered outputs, as with query-cmr.
      // If they are worked in parallel then we need a different approach.
      let { sortIndex } = workItem;
      let shouldIncrementSortIndex = false;
      if (QUERY_CMR_SERVICE_REGEX.test(workItem.serviceID)) {
        shouldIncrementSortIndex = true;
        sortIndex = await maxSortIndexForJobService(tx, nextWorkflowStep.jobID, nextWorkflowStep.serviceID);
      }
      const newItems = results.map(result => {
        if (shouldIncrementSortIndex) {
          sortIndex += 1;
        }
        return new WorkItem({
          jobID: workItem.jobID,
          serviceID: nextWorkflowStep.serviceID,
          status: WorkItemStatus.READY,
          stacCatalogLocation: result,
          workflowStepIndex: nextWorkflowStep.stepIndex,
          sortIndex,
        });
      });

      await incrementReadyCount(tx, workItem.jobID, nextWorkflowStep.serviceID, newItems.length);
      for (const batch of _.chunk(newItems, batchSize)) {
        await WorkItem.insertBatch(tx, batch);
        logger.info('Queued new batch of work items.');
      }
    }
  }
  return didCreateWorkItem;
}

/**
 * Update job status/progress in response to a service provided work item update
 * IMPORTANT: This asynchronous function is called without awaiting, so any errors must be
 * handled in this function and no exceptions should be thrown since nothing will catch
 * them.
 *
 * @param jobId - job id
 * @param update - information about the work item update
 * @param operation - the DataOperation for the user's request
 * @param logger - the Logger for the request
 */
export async function handleWorkItemUpdateWithJobId(
  jobID: string,
  update: WorkItemUpdate,
  operation: object,
  logger: Logger): Promise<void> {
  const startTime = Date.now();
  const { workItemID, hits, results, scrollID } = update;
  let { errorMessage, status } = update;
  let didCreateWorkItem = false;
  if (status === WorkItemStatus.SUCCESSFUL) {
    logger.info(`Updating work item ${workItemID} to ${status}`);
  }

  // Get the sizes of all the data items/granules returned for the WorkItem and STAC item links
  // when batching.
  // This needs to be done outside the transaction as it can be slow if there are many granules.
  let outputItemSizes;
  let catalogItems;
  try {
    if (results?.length < 2 && status === WorkItemStatus.SUCCESSFUL) {
      catalogItems = await readCatalogItems(results[0]);
    }
    outputItemSizes = await resultItemSizes(update, operation, logger);
  } catch (e) {
    logger.error('Could not get result item file size, failing the work item update');
    logger.error(e);
    status = WorkItemStatus.FAILED;
    errorMessage = 'Could not get result item file size, failing the work item update';
  }

  try {
    await db.transaction(async (tx) => {
      const job = await Job.byJobID(tx, jobID, false, true);
      // lock the work item so we can update it - need to do this after locking jobs table above
      // to avoid deadlocks
      const workItem = await getWorkItemById(tx, workItemID, true);
      const thisStep = await getWorkflowStepByJobIdStepIndex(tx, workItem.jobID, workItem.workflowStepIndex);
      if (job.isComplete() && status !== WorkItemStatus.CANCELED) {
        logger.warn(`Job was already ${job.status}.`);
        const numRowsDeleted = await deleteUserWorkForJob(tx, jobID);
        logger.warn(`Removed ${numRowsDeleted} from user_work table for job ${jobID}.`);
        // Note work item will stay in the running state, but the reaper will clean it up
        return;
      }

      // Don't allow updates to work items that are already in a terminal state
      if (COMPLETED_WORK_ITEM_STATUSES.includes(workItem.status)) {
        // Unclear what to do with user_work entries, so do nothing for now.
        logger.warn(`WorkItem ${workItemID} was already ${workItem.status}`);
        return;
      }

      // retry failed work-items up to a limit
      if (status === WorkItemStatus.FAILED) {
        if (workItem.retryCount < env.workItemRetryLimit) {
          logger.info(`Retrying failed work-item ${workItemID}`);
          workItem.retryCount += 1;
          workItem.status = WorkItemStatus.READY;
          await workItem.save(tx);
          await incrementReadyAndDecrementRunningCounts(tx, jobID, workItem.serviceID);
          return;
        } else {
          logger.warn(`Retry limit of ${env.workItemRetryLimit} exceeded`);
          logger.warn(`Updating work item for ${workItemID} to ${status} with message ${errorMessage}`);
        }
      }

      // We calculate the duration of the work both in harmony and in the manager of the service pod.
      // We tend to favor the harmony value as it is normally longer since it accounts for the extra
      // overhead of communication with the pod. There is a problem with retries however in that
      // the startTime gets reset, so if an earlier worker finishes and replies it will look like
      // the whole thing was quicker (since our startTime has changed). So in that case we want to
      // use the time reported by the service pod. Any updates from retries that happen later  will
      // be ignored since the work item is already in a 'successful' state.
      const harmonyDuration = Date.now() - workItem.startedAt.valueOf();
      let duration = harmonyDuration;
      if (update.duration) {
        duration = Math.max(duration, update.duration);
      }

      let { totalItemsSize } = update;

      if (!totalItemsSize && outputItemSizes?.length > 0) {
        totalItemsSize = sum(outputItemSizes) / 1024 / 1024;
      }

      await updateWorkItemStatus(
        tx,
        workItemID,
        status,
        duration,
        totalItemsSize,
        outputItemSizes);
      await decrementRunningCount(tx, jobID, workItem.serviceID);

      logger.info(`Updated work item. Duration (ms) was: ${duration}`);

      workItem.status = status;

      const completedWorkItemCount = await workItemCountForStep(
        tx, workItem.jobID, workItem.workflowStepIndex, COMPLETED_WORK_ITEM_STATUSES,
      );
      const allWorkItemsForStepComplete = (completedWorkItemCount == thisStep.workItemCount);

      // The number of 'hits' returned by a query-cmr could be less than when CMR was first queried
      // queried by harmony due to metadata deletions from CMR, so we update the job to reflect
      // that there are fewer items and to know when no more query-cmr jobs should be created.
      if (hits && job.numInputGranules > hits) {
        job.numInputGranules = hits;
        await job.save(tx);
        await updateWorkItemCounts(tx, job);
      }

      const continueProcessing = await handleFailedWorkItems(tx, job, workItem, thisStep, status, logger, errorMessage);
      if (continueProcessing) {
        const nextWorkflowStep = await getWorkflowStepByJobIdStepIndex(
          tx, workItem.jobID, workItem.workflowStepIndex + 1,
        );
        if (nextWorkflowStep && (status !== WorkItemStatus.FAILED || nextWorkflowStep?.isBatched)) {
          didCreateWorkItem = await createNextWorkItems(
            tx,
            nextWorkflowStep,
            logger,
            workItem,
            allWorkItemsForStepComplete,
            results,
            outputItemSizes,
          );
          if (didCreateWorkItem) {
            // ask the scheduler to schedule the new work item
            await makeWorkScheduleRequest(nextWorkflowStep.serviceID);
          }
        }
        if (nextWorkflowStep && status === WorkItemStatus.SUCCESSFUL) {
          if (results && results.length > 0) {
            // set the scrollID for the next work item to the one we received from the update
            workItem.scrollID = scrollID;
            await maybeQueueQueryCmrWorkItem(tx, workItem, logger);
          } else {
            // Failed to create the next work items when there should be work items.
            // Fail the job rather than leaving it orphaned in the running state
            logger.error('The work item update should have contained results to queue a next work item, but it did not.');
            const message = 'Harmony internal failure: could not create the next work items for the request.';
            await completeJob(tx, job, JobStatus.FAILED, logger, message);
          }
        } else if (!nextWorkflowStep || allWorkItemsForStepComplete) {
          // Finished with the chain for this granule
          if (status != WorkItemStatus.FAILED) {
            await addJobLinksForFinishedWorkItem(tx, job.jobID, catalogItems);
          }
          job.completeBatch(thisStep.workItemCount);
          if (allWorkItemsForStepComplete && !didCreateWorkItem && (!nextWorkflowStep || nextWorkflowStep.workItemCount === 0)) {
            // If all granules are finished mark the job as finished
            const finalStatus = await getFinalStatusForJob(tx, job);
            await completeJob(tx, job, finalStatus, logger);
          } else {
            // Either previewing or next step is a batched step and this item failed
            if (job.status === JobStatus.PREVIEWING) {
              // Special case to pause the job as soon as any single granule completes when in the previewing state
              await job.pauseAndSave(tx);
            } else {
              await job.save(tx);
            }
          }
        } else { // Currently only reach this condition for batched aggregation requests
          await job.save(tx);
        }
      }
    });
  } catch (e) {
    logger.error(`Work item update failed for work item ${workItemID} and status ${status}`);
    logger.error(e);
  }

  const endTime = Date.now();
  const duration = endTime - startTime;
  logger.debug(`Finished handling work item update for ${workItemID} and status ${status} in ${duration} ms`);
}

/**
 * Update job status/progress in response to a service provided work item update
 *
 * @param update - information about the work item update
 * @param operation - the DataOperation for the user's request
 * @param logger - the Logger for the request
 */
export async function handleWorkItemUpdate(
  update: WorkItemUpdate,
  operation: object,
  logger: Logger): Promise<void> {
  const { workItemID } = update;
  // get the jobID for the work item
  const jobID = await getJobIdForWorkItem(workItemID);
  await exports.handleWorkItemUpdateWithJobId(jobID, update, operation, logger);
}<|MERGE_RESOLUTION|>--- conflicted
+++ resolved
@@ -16,10 +16,6 @@
 import { completeJob } from '../../util/job';
 import { objectStoreForProtocol } from '../../util/object-store';
 import { StacItem, readCatalogItems, StacItemLink, StacCatalog } from '../../util/stac';
-<<<<<<< HEAD
-import { sanitizeImage } from '@harmony/util/string';
-=======
->>>>>>> 5a3f181b
 import { resolve } from '../../util/url';
 import { QUERY_CMR_SERVICE_REGEX, calculateQueryCmrLimit } from './util';
 import { makeWorkScheduleRequest } from './work-item-polling';
