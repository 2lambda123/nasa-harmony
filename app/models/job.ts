--- conflicted
+++ resolved
@@ -55,12 +55,9 @@
   createdAt?: Date | number;
   updatedAt?: Date | number;
   numInputGranules: number;
-<<<<<<< HEAD
+  collectionIds: string[];
   shapeFileUrl: string;
   shapeFileHash: string;
-=======
-  collectionIds: string[];
->>>>>>> 322411e6
 }
 
 export interface JobQuery {
@@ -131,15 +128,13 @@
 
   numInputGranules: number;
 
-<<<<<<< HEAD
+  collectionIds: string[];
+
   attachedStatus: AttachedStatus;
 
   shapeFileUrl: string;
 
   shapeFileHash: string;
-=======
-  collectionIds: string[];
->>>>>>> 322411e6
 
   /**
    * Returns an array of all jobs that match the given constraints
@@ -561,16 +556,11 @@
     this.validateStatus();
     this.message = truncateString(this.message, 4096);
     this.request = truncateString(this.request, 4096);
-<<<<<<< HEAD
-
-    const { attachedStatus, links, originalStatus } = this;
-    delete this.attachedStatus;
-=======
-    const { links, originalStatus, collectionIds } = this;
+    const { attachedStatus, links, originalStatus, collectionIds } = this;
     // eslint-disable-next-line @typescript-eslint/ban-ts-ignore
     // @ts-ignore so that we can store stringified json
     this.collectionIds = JSON.stringify(this.collectionIds || []);
->>>>>>> 322411e6
+    delete this.attachedStatus;
     delete this.links;
     delete this.originalStatus;
     await super.save(transaction);
