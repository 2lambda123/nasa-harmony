import PromiseQueue from 'p-queue';
import BaseService, { ServiceResponse } from 'models/services/base-service';
import { Logger } from 'winston';

import { Job } from 'models/job';
import { ServiceError } from '../../util/errors';
import { objectStoreForProtocol } from '../../util/object-store';
<<<<<<< HEAD
import DataOperation from '../data-operation';
=======
import InvocationResult from './invocation-result';
>>>>>>> 6c4c085d

import db = require('util/db');

/**
 * A wrapper for a service that takes a service class for a service that is only able
 * to handle synchronous requests and feeds it granules one-at-a-time, aggregating the
 * results, effectively making it asynchronous
 *
 * @class AsynchronizerService
 * @extends {BaseService}
 */
export default class AsynchronizerService extends BaseService {
  SyncServiceClass: typeof BaseService;

  queue: PromiseQueue;

  completionPromise: Promise<boolean>;

  completedCount: number;

  totalCount: number;

  private _completionCallbacks: {
    resolve: (value?: unknown) => void; reject: (reason?: string) => void;
  };

  _invokeArgs: any[];

  isComplete: boolean;

  constructor(SyncServiceClass:
  { new(...args: any): BaseService },
  config: any,
  operation: DataOperation) {
    super(config, operation);
    this.SyncServiceClass = SyncServiceClass;
    this.queue = new PromiseQueue({ concurrency: this.config.concurrency || 1 });
    this.completionPromise = new Promise((resolve, reject) => {
      this._completionCallbacks = { resolve, reject };
    });
  }

  /**
   * Invokes the service, delegating directly for sync requests or converting to async for
   * async
   *
   * @param {Logger} logger The logger to use for details about this request
   * @param {string} harmonyRoot The harmony root URL
   * @param {string} requestUrl The request's URL to record in Job records
   * @returns {Promise<object>} A promise for the invocation result. @see BaseService#invoke
   * @memberof AsynchronizerService
   */
  async invoke(logger: Logger, harmonyRoot: string, requestUrl: string): Promise<ServiceResponse> {
    this._invokeArgs = [logger, harmonyRoot, requestUrl];
    if (this.isSynchronous) {
      try {
        const delegate = new this.SyncServiceClass(this.config, this.operation);
        const result = await delegate.invoke(...this._invokeArgs);
        this.isComplete = true;
        if (result.error) {
          this._completionCallbacks.reject(result.error);
        } else {
          this._completionCallbacks.resolve(true);
        }
        return result;
      } catch (e) {
        this._completionCallbacks.reject(e.message);
        throw e;
      }
    }
    return super.invoke(...this._invokeArgs);
  }

  /**
   * Runs the service, asynchronous at this point
   *
   * @param {Logger} logger The logger to use for details about this request
<<<<<<< HEAD
   * @returns {Promise<void>}
   * @memberof AsynchronizerService
   */
  async _run(logger: Logger): Promise<void> {
=======
   * @returns {Promise<InvocationResult>}
   * @memberof AsynchronizerService
   */
  async _run(logger): Promise<InvocationResult> {
>>>>>>> 6c4c085d
    const { user, requestId } = this.operation;
    const job = await Job.byUsernameAndRequestId(db, user, requestId);
    try {
      logger.info('Running asynchronously');
      const operations = this._getSyncOperations();
      this.isComplete = false;
      this.completedCount = 0;
      this.totalCount = operations.length;
      for (const { name, syncOperation } of operations) {
        await this.queue.add(() => this._invokeServiceSync(logger, job, name, syncOperation));
      }
      await this.queue.onIdle();
      await this._succeed(logger, job);
    } catch (e) {
      logger.error(e);
      const message = (e instanceof ServiceError) ? e.message : 'An unexpected error occurred';
      this._fail(logger, job, message);
    }
    return null;
  }

  /**
   * Builds a list of synchronous data operations from this invocation's operation, where
   * each operation has a single granule and is marked for synchronous invocation.
   *
   * @returns {DataOperation[]} synchronous, single-granule operations
   * @memberof AsynchronizerService
   */
  _getSyncOperations(): Array<{name: string; syncOperation: DataOperation}> {
    const result: Array<{name: string; syncOperation: DataOperation}> = [];
    for (const source of this.operation.sources) {
      for (const granule of source.granules) {
        const op = this.operation.clone();
        op.isSynchronous = true;
        op.requireSynchronous = true;
        op.sources = [];
        op.addSource(source.collection, source.variables, [granule]);
        result.push({ name: granule.name, syncOperation: op });
      }
    }
    return result;
  }

  /**
   * Invokes the synchronous backend service using the given operation, storing
   * results on the provided job
   *
   * @param {Logger} logger The logger to use for details about this request
   * @param {Job} job The job containing all service invocations
   * @param {string} name The name of the granule in the operation
   * @param {DataOperation} syncOperation The synchronous, single-granule op to invoke
   * @returns {void}
   * @throws {ServiceError} If the service calls back with an error or incorrectly
   * @memberof AsynchronizerService
   */
  async _invokeServiceSync(logger: Logger, job: Job, name: string, syncOperation: DataOperation):
  Promise<void> {
    logger.info(`Invoking service on ${name}`);
    const service = new this.SyncServiceClass(this.config, syncOperation);
    const result = await service.invoke(...this._invokeArgs);

    try {
      if (result.error) {
        throw new ServiceError(result.statusCode || 400, result.error);
      }

      const granule = syncOperation.sources[0].granules[0];
      const item: any = {
        type: 'application/octet-stream', // Generic default in case we can't find anything else
        temporal: granule.temporal && [granule.temporal.start, granule.temporal.end].join(','),
        bbox: granule.bbox && granule.bbox.join(','),
      };

      this.completedCount += 1;
      const progress = Math.round(this.completedCount / this.totalCount);

      const { stagingLocation } = this.operation;

      if (result.stream) {
        // Result is streaming bytes back.  Put it in the object store and record its location.
        const store = objectStoreForProtocol(stagingLocation);
        if (result.headers['content-type'] && result.headers['content-type'] !== 'application/x-www-form-urlencoded') {
          item.type = result.headers['content-type'] || item.type;
        }
        let filename = `${name}_processed`; // Unfortunately the most we can say by default
        // Try pulling a filename from the Content-Disposition header
        if (result.headers['content-disposition']) {
          const filenameMatch = result.headers['content-disposition'].match(/filename="([^"]+)"/);
          if (filenameMatch) {
            filename = filenameMatch[1];
          }
        }
        item.href = stagingLocation + filename;
        logger.info(`Staging to ${item.href}`);
        await store.upload(result.stream, item.href, result.headers['content-length'], item.type);
      } else if (result.redirect) {
        // Result is a redirect.  Record its location and query its content type.
        const store = objectStoreForProtocol(result.redirect);
        if (store) { // Not an HTTPS URL
          const metadata = await store.headObject(result.redirect);
          item.type = metadata.ContentType || (metadata.Metadata && metadata.Metadata['Content-Type']) || item.type;
        }
        item.href = result.redirect;
      } else {
        throw new ServiceError(500, 'The backend service did not respond correctly');
      }

      await this._updateJobFields(logger, job, { item, progress });
      await job.save(db);
      logger.info(`Completed service on ${name}`);
    } finally {
      if (result.onComplete) {
        result.onComplete();
      }
    }
  }

  /**
   * Marks the service call as complete and successful
   *
   * @param {Logger} logger The logger to use for details about this request
   * @param {Job} job The job containing all service invocations
   * @returns {Promise<void>}
   * @memberof AsynchronizerService
   */
  async _succeed(logger: Logger, job: Job): Promise<void> {
    if (this.isComplete) {
      logger.warn('Received a success call for a completed job');
      return;
    }
    this.isComplete = true;
    try {
      await this._updateJobFields(logger, job, { status: 'successful' });
      await job.save(db);
      logger.info('Completed service request successfully');
    } catch (e) {
      logger.error('Error marking request complete');
      logger.error(e);
      this.isComplete = false;
      this._fail(logger, job, 'Error finalizing service request');
      return;
    }
    this._completionCallbacks.resolve(true);
  }

  /**
   * Marks the service call as having failed with the given message
   *
   * @param {Logger} logger The logger to use for details about this request
   * @param {Job} job The job containing all service invocations
   * @param {string} message The user-facing error message
   * @returns {Promise<void>}
   * @memberof AsynchronizerService
   */
  async _fail(logger: Logger, job: Job, message: string): Promise<void> {
    if (this.isComplete) {
      logger.warn('Received a failure call for a completed job');
      return;
    }
    this.isComplete = true;
    try {
      await this._updateJobFields(logger, job, { error: message });
      await job.save(db);
      logger.info('Completed service request with error');
    } catch (e) {
      logger.error('Error marking request failed');
      logger.error(e);
    } finally {
      this._completionCallbacks.reject(message);
    }
  }

  /**
   * Returns a promise which resolves to true if the job succeeds or rejects
   * with the error message if the job fails.
   *
   * @returns {Promise<boolean>} Promise for the result of the service invocation
   * @memberof AsynchronizerService
   */
  async promiseCompletion(): Promise<boolean> {
    return this.completionPromise;
  }
}<|MERGE_RESOLUTION|>--- conflicted
+++ resolved
@@ -1,15 +1,12 @@
 import PromiseQueue from 'p-queue';
-import BaseService, { ServiceResponse } from 'models/services/base-service';
+import BaseService from 'models/services/base-service';
 import { Logger } from 'winston';
 
 import { Job } from 'models/job';
 import { ServiceError } from '../../util/errors';
 import { objectStoreForProtocol } from '../../util/object-store';
-<<<<<<< HEAD
 import DataOperation from '../data-operation';
-=======
 import InvocationResult from './invocation-result';
->>>>>>> 6c4c085d
 
 import db = require('util/db');
 
@@ -62,7 +59,7 @@
    * @returns {Promise<object>} A promise for the invocation result. @see BaseService#invoke
    * @memberof AsynchronizerService
    */
-  async invoke(logger: Logger, harmonyRoot: string, requestUrl: string): Promise<ServiceResponse> {
+  async invoke(logger: Logger, harmonyRoot: string, requestUrl: string): Promise<InvocationResult> {
     this._invokeArgs = [logger, harmonyRoot, requestUrl];
     if (this.isSynchronous) {
       try {
@@ -87,17 +84,10 @@
    * Runs the service, asynchronous at this point
    *
    * @param {Logger} logger The logger to use for details about this request
-<<<<<<< HEAD
-   * @returns {Promise<void>}
-   * @memberof AsynchronizerService
-   */
-  async _run(logger: Logger): Promise<void> {
-=======
    * @returns {Promise<InvocationResult>}
    * @memberof AsynchronizerService
    */
-  async _run(logger): Promise<InvocationResult> {
->>>>>>> 6c4c085d
+  async _run(logger: Logger): Promise<InvocationResult> {
     const { user, requestId } = this.operation;
     const job = await Job.byUsernameAndRequestId(db, user, requestId);
     try {
@@ -206,7 +196,7 @@
       }
 
       await this._updateJobFields(logger, job, { item, progress });
-      await job.save(db);
+      await job.save(db as any);
       logger.info(`Completed service on ${name}`);
     } finally {
       if (result.onComplete) {
@@ -231,7 +221,7 @@
     this.isComplete = true;
     try {
       await this._updateJobFields(logger, job, { status: 'successful' });
-      await job.save(db);
+      await job.save(db as any);
       logger.info('Completed service request successfully');
     } catch (e) {
       logger.error('Error marking request complete');
@@ -260,7 +250,7 @@
     this.isComplete = true;
     try {
       await this._updateJobFields(logger, job, { error: message });
-      await job.save(db);
+      await job.save(db as any);
       logger.info('Completed service request with error');
     } catch (e) {
       logger.error('Error marking request failed');
