--- conflicted
+++ resolved
@@ -194,8 +194,8 @@
 
 /**
  * Returns true if the operation requires shapefile subsetting
- * @param {DataOperation} operation The operation to perform.
- * @returns {Boolean} true if the provided operation requires shapefile subsetting
+ * @param operation The operation to perform.
+ * @returns true if the provided operation requires shapefile subsetting and false otherwise
  * @private
  */
 function requiresShapefileSubsetting(operation: DataOperation): boolean {
@@ -204,8 +204,8 @@
 
 /**
  * Returns any services that support shapefile subsetting from the list of configs
- * @param {Array<Object>} configs The potential matching service configurations
- * @returns {Array<Object>} Any configurations that support shapefile subsetting
+ * @param configs The potential matching service configurations
+ * @returns Any configurations that support shapefile subsetting
  * @private
  */
 function supportsShapefileSubsetting(configs: ServiceConfig<unknown>[]): ServiceConfig<unknown>[] {
@@ -225,8 +225,8 @@
  * @param operation The operation to perform.
  * @param context Additional context that's not part of the operation, but influences the
  *     choice regarding the service to use
- * @param {Array<Object>} configs All service configurations that have matched up to this call
- * @returns {Array<Object>} Any service configurations that support the provided collection
+ * @param configs All service configurations that have matched up to this call
+ * @returns Any service configurations that support the provided collection
  * @private
  */
 function filterCollectionMatches(
@@ -318,16 +318,14 @@
   return services;
 }
 
-<<<<<<< HEAD
 /**
  * Returns any services that support shapefile subsetting from the list of configs if the operation
  * requires shapefile subsetting.
- * @param {DataOperation} operation The operation to perform. Note that this function may mutate
- *    the operation.
- * @param {RequestContext} context Additional context that's not part of the operation, but
- *     influences the choice regarding the service to use
- * @param {Array<Object>} configs All service configurations that have matched up to this call
- * @returns {Array<Object>} Any service configurations that support the requested output format
+ * @param operation The operation to perform.
+ * @param context Additional context that's not part of the operation, but influences the
+ *     choice regarding the service to use
+ * @param configs All service configurations that have matched up to this call
+ * @returns Any service configurations that support the requested output format
  * @private
  */
 function filterShapefileSubsettingMatches(
@@ -344,10 +342,6 @@
   return services;
 }
 
-const unsupportedOperationMessage = 'no services support the requested operation';
-
-=======
->>>>>>> 1a74e819
 /**
  * For certain UnsupportedOperation errors the root cause will be a combination of multiple
  * request parameters such as requesting variable subsetting and a specific output format.
