--- conflicted
+++ resolved
@@ -5,27 +5,13 @@
 import { Job, JobStatus } from 'models/job';
 import { v4 as uuid } from 'uuid';
 import DataOperation from 'models/data-operation';
-<<<<<<< HEAD
-import { Stream } from 'stream';
 import { Logger } from 'winston';
 // import { Transaction } from 'knex';
-=======
 import InvocationResult from './invocation-result';
->>>>>>> 6c4c085d
 
 import db = require('util/db');
 
 import env = require('util/env');
-
-export interface ServiceResponse {
-  error: string;
-  statusCode: number;
-  redirect: string;
-  stream: Stream;
-  headers: object;
-  content: string;
-  onComplete: Function;
-}
 
 /**
  * Abstract base class for services.  Provides a basic interface and handling of backend response
@@ -41,17 +27,14 @@
 
   operation: any;
 
-  invocation: Promise<ServiceResponse>;
+  invocation: Promise<boolean>;
 
   resolveInvocation: (value?: unknown) => void;
 
-<<<<<<< HEAD
   SyncServiceClass?: any;
 
   message?: string;
 
-=======
->>>>>>> 6c4c085d
   /**
    * Creates an instance of BaseService.
    * @param {object} config The service configuration from config/services.yml
@@ -95,19 +78,15 @@
    * @returns {Promise<InvocationResult>} A promise resolving to the result of the callback.
    * @memberof BaseService
    */
-<<<<<<< HEAD
   async invoke(
     logger?: Logger, harmonyRoot?: string, requestUrl?: string,
-  ): Promise<ServiceResponse> {
-=======
-  async invoke(logger?, harmonyRoot?, requestUrl?): Promise<InvocationResult> {
->>>>>>> 6c4c085d
+  ): Promise<InvocationResult> {
     const isAsync = !this.isSynchronous;
     const job = await this._createJob(db, logger, requestUrl, this.operation.stagingLocation);
     if (isAsync) {
       // All jobs are tracked internally.  Only async jobs are saved to the db
       try {
-        await job.save(db);
+        await job.save(db as any);
       } catch (e) {
         logger.error(e.stack);
         throw new ServerError('Failed to save job to database.');
@@ -166,11 +145,7 @@
    * @memberof BaseService
    * @returns {Promise<InvocationResult>}
    */
-<<<<<<< HEAD
-  _run(_logger: Logger): void {
-=======
-  protected async _run(_logger): Promise<InvocationResult> {
->>>>>>> 6c4c085d
+  protected async _run(_logger: Logger): Promise<InvocationResult> {
     throw new TypeError('BaseService subclasses must implement #_run()');
   }
 
@@ -184,19 +159,6 @@
    * @returns {Promise<InvocationResult>}
    * @memberof BaseService
    */
-<<<<<<< HEAD
-  _processSyncCallback(req, res): any {
-    const { error, redirect } = req.query;
-    let result;
-
-    try {
-      result = {
-        headers: req.headers,
-        onComplete: (err): void => {
-          if (err) {
-            res.status(err.code);
-            res.send(JSON.stringify(err));
-=======
   protected async _processSyncCallback(req, res, job: Job, logger): Promise<InvocationResult> {
     let result = null;
 
@@ -224,7 +186,6 @@
           const links = job.getRelatedLinks('data');
           if (links.length === 1) {
             result = { redirect: links[0].href };
->>>>>>> 6c4c085d
           } else {
             result = { error: `The backend service provided ${links.length} outputs when 1 was required`, statusCode: 500 };
           }
@@ -254,11 +215,7 @@
    * @returns {void}
    * @memberof BaseService
    */
-<<<<<<< HEAD
-  async _processAsyncCallback(req, res, logger: Logger): Promise<void> {
-=======
-  protected async _processAsyncCallback(req, res, logger) {
->>>>>>> 6c4c085d
+  protected async _processAsyncCallback(req, res, logger: Logger): Promise<void> {
     const trx = await db.transaction();
 
     const { user, requestId } = this.operation;
@@ -306,14 +263,11 @@
    * @throws {ServerError} If job update fails unexpectedly
    * @memberof BaseService
    */
-<<<<<<< HEAD
-  async _performAsyncJobUpdate(
-    logger: Logger, trx: any, job: Job, query: any,
-  ): Promise<void> {
-    /* eslint-disable no-param-reassign */
-=======
-  protected async _updateJobFields(logger, job, query) { /* eslint-disable no-param-reassign */
->>>>>>> 6c4c085d
+  protected async _updateJobFields(
+    logger,
+    job,
+    query,
+  ): Promise<void> { /* eslint-disable no-param-reassign */
     const { error, item, status, redirect, progress } = query;
     try {
       if (item) {
@@ -354,23 +308,6 @@
       const ErrorClass = (e instanceof TypeError) ? RequestValidationError : ServerError;
       logger.error(e);
       throw new ErrorClass(e.message);
-<<<<<<< HEAD
-    } finally {
-      if (error || !job || job.isComplete()) {
-        if (this.resolveInvocation) this.resolveInvocation(true);
-        serviceResponse.unbindResponseUrl(this.operation.callback);
-        let durationMs: any;
-        let numOutputs;
-        const serializedJob = job.serialize();
-        if (job.isComplete()) {
-          durationMs = +job.updatedAt - +job.createdAt;
-          const dataLinks = job.getRelatedLinks('data');
-          numOutputs = dataLinks.length;
-        }
-        logger.info('Async job complete.', { durationMs, numOutputs, job: serializedJob });
-      }
-=======
->>>>>>> 6c4c085d
     }
   }
 
@@ -386,14 +323,9 @@
    * @memberof BaseService
    * @throws {ServerError} if the job cannot be created
    */
-<<<<<<< HEAD
-  async _createJob(
-    // TODO - db can be passed in as the transaction - no clue what the type of an import is
+  protected async _createJob(
     transaction: any, logger: Logger, requestUrl: string, stagingLocation: string,
   ): Promise<Job> {
-=======
-  protected async _createJob(transaction, logger, requestUrl, stagingLocation) {
->>>>>>> 6c4c085d
     const { requestId, user } = this.operation;
     logger.info(`Creating job for ${requestId}`);
     const job = new Job({
