--- conflicted
+++ resolved
@@ -172,28 +172,20 @@
     logger?: Logger, harmonyRoot?: string, requestUrl?: string, geojsonHash?: string,
   ): Promise<InvocationResult> {
     logger.info('Invoking service for operation', { operation: this.operation });
-<<<<<<< HEAD
     try {
-      const startTime = new Date().getTime();
-      logger.info('timing.save-job-to-database.start');
-      job = await this._createJob(logger, requestUrl, this.operation.stagingLocation, geojsonHash);
+      const job = this._createJob(requestUrl, geojsonHash);
       await job.maybeAttach(db);
       if (job.attachedStatus.didAttach) {
         const { originalId, assumedId } = job.attachedStatus;
         job.requestId = assumedId;
         logger.info(`This job attached to a previous job: ${originalId} is now ${assumedId}.`);
+      } else {
+        await this._createAndSaveWorkflow(logger, job);
       }
-      await job.save(db);
-      const durationMs = new Date().getTime() - startTime;
-      logger.info('timing.save-job-to-database.end', { durationMs });
     } catch (e) {
       logger.error(e.stack);
       throw new ServerError('Failed to save job to database.');
     }
-=======
-    const job = this._createJob(requestUrl);
-    await this._createAndSaveWorkflow(logger, job);
->>>>>>> df1b1564
 
     const { isAsync, requestId } = job;
     this.operation.callback = `${env.callbackUrlRoot}/service/${requestId}`;
@@ -276,17 +268,10 @@
    */
   protected _createJob(
     requestUrl: string,
-<<<<<<< HEAD
-    stagingLocation: string,
     geojsonHash?: string,
-  ): Promise<Job> {
+  ): Job {
     const { requestId, user } = this.operation;
     const shapeFileHash = geojsonHash || '';
-    logger.info(`Creating job for ${requestId}`);
-=======
-  ): Job {
-    const { requestId, user } = this.operation;
->>>>>>> df1b1564
     const job = new Job({
       username: user,
       requestId,
