--- conflicted
+++ resolved
@@ -1,4 +1,8 @@
-import { SQSClient, ReceiveMessageCommand, SendMessageCommand, DeleteMessageCommand, DeleteMessageBatchCommand, SQSClientConfig, SendMessageCommandInput, PurgeQueueCommand } from '@aws-sdk/client-sqs';
+import {
+  SQSClient, ReceiveMessageCommand, SendMessageCommand, DeleteMessageCommand,
+  DeleteMessageBatchCommand, SQSClientConfig, SendMessageCommandInput, PurgeQueueCommand,
+  GetQueueAttributesCommand,
+} from '@aws-sdk/client-sqs';
 import env from '../env';
 import { Queue, ReceivedMessage } from './queue';
 
@@ -14,22 +18,11 @@
       region: env.awsDefaultRegion,
     };
     if (env.useLocalstack) {
-<<<<<<< HEAD
-      this.sqs = new AWS.SQS({
-        endpoint: `http://${env.localstackHost}:4566`,
-        region: env.awsDefaultRegion,
-        credentials: {
-          accessKeyId: 'LOCALSTACK',
-          secretAccessKey: 'LOCALSTACK',
-        },
-      });
-    } else {
-      this.sqs = new AWS.SQS({
-        region: env.awsDefaultRegion,
-      });
-=======
-      sqsConfig.endpoint = 'http://localhost:4566';
->>>>>>> d92b9a50
+      sqsConfig.endpoint = `http://${env.localstackHost}:4566`;
+      sqsConfig.credentials = {
+        accessKeyId: 'LOCALSTACK',
+        secretAccessKey: 'LOCALSTACK',
+      };
     }
     this.sqs = new SQSClient(sqsConfig);
   }
@@ -67,21 +60,18 @@
     return [];
   }
 
-<<<<<<< HEAD
   async getApproximateNumberOfMessages(): Promise<number> {
-    const response = await this.sqs.getQueueAttributes({
+    const command = new GetQueueAttributesCommand({
       QueueUrl: this.queueUrl,
       AttributeNames: ['ApproximateNumberOfMessages'],
-    }).promise();
+    });
+
+    const response = await this.sqs.send(command);
     return parseInt(response.Attributes.ApproximateNumberOfMessages, 10);
   }
 
-  async sendMessage(msg: string, groupId?:string): Promise<void> {
-    const message: { QueueUrl: string, MessageBody: string, MessageGroupId?: string } = {
-=======
   async sendMessage(msg: string, groupId?: string): Promise<void> {
     const message: SendMessageCommandInput = {
->>>>>>> d92b9a50
       QueueUrl: this.queueUrl,
       MessageBody: JSON.stringify(msg),
     };
