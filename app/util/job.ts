import { Logger } from 'winston';
import db, { Transaction } from './db';
import { Job, JobStatus, terminalStates } from '../models/job';
import env from './env';
import { getScrollIdForJob, updateWorkItemStatusesByJobId } from '../models/work-item';
import { ConflictError, NotFoundError, RequestValidationError } from './errors';
import isUUID from './uuid';
import { clearScrollSession } from './cmr';
import { WorkItemStatus } from '../models/work-item-interface';
import { getWorkflowStepsByJobId } from '../models/workflow-steps';
import DataOperation, { CURRENT_SCHEMA_VERSION } from '../models/data-operation';
import { createDecrypter, createEncrypter } from './crypto';

<<<<<<< HEAD

=======
>>>>>>> 40dc721d
/**
 * Helper function to pull back the provided job ID (optionally by username).
 *
 * @param tx - the transaction use to perform the queries
 * @param jobID - the id of job (requestId in the db)
 * @param username - the name of the user requesting the pause - null if the admin
 * @throws {@link NotFoundError} if the job does not exist or the job does not
 * belong to the user.
 */
async function lookupJob(tx: Transaction, jobID: string, username: string): Promise<Job>  {
  let job;
  if (username) {
    ({ job } = await Job.byUsernameAndRequestId(tx, username, jobID));
  } else {
    ({ job } = await Job.byRequestId(tx, jobID));
  }

  if (!job) {
    throw new NotFoundError(`Unable to find job ${jobID}`);
  }
  return job;
}

/**
 * Set and save the final status of the job
 * and in the case of job failure or cancellation, its work items.
 * (Also clean up temporary work items.)
 * @param tx - the transaction to perform the updates with
 * @param job - the job to save and update
 * @param finalStatus - the job's final status
 * @param logger - the logger to use for logging errors/info
 * @param message - the job's final message
 * @throws {@link ConflictError} if the finalStatus is not a terminal state
 */
export async function completeJob(
  tx: Transaction,
  job: Job,
  finalStatus: JobStatus,
  logger: Logger,
  message = '',
): Promise<void> {
  try {
    if (!terminalStates.includes(finalStatus)) {
      throw new ConflictError(`Job cannot complete with status of ${finalStatus}.`);
    }
    job.updateStatus(finalStatus, message);
    await job.save(tx);
    if ([JobStatus.FAILED, JobStatus.CANCELED].includes(finalStatus)) {
      await updateWorkItemStatusesByJobId(
        tx, job.jobID, [WorkItemStatus.READY, WorkItemStatus.RUNNING], WorkItemStatus.CANCELED,
      );
    }
  } catch (e) {
    logger.error(`Error encountered for job ${job.jobID} while attempting to set final status`);
    logger.error(e);
    throw e;
  }
}

/**
 * Cancel the job and save it to the database
 * @param jobID - the id of job (requestId in the db)
 * @param logger - the logger to use for logging errors/info
 * @param username - the name of the user requesting the cancel - null if the admin
 * @param _token - the access token for the user (not used)
 * @throws {@link ConflictError} if the job is already in a terminal state.
 * @throws {@link NotFoundError} if the job does not exist or the job does not
 * belong to the user.
 */
export async function cancelAndSaveJob(
  jobID: string,
  logger: Logger,
  username?: string,
  _token?: string,
): Promise<void> {
  await db.transaction(async (tx) => {
    const job = await lookupJob(tx, jobID, username);
    // attempt to clear the CMR scroll session if this job had one
    const scrollId = await getScrollIdForJob(tx, job.jobID);
    await clearScrollSession(scrollId);
    const message = username ? 'Canceled by user.' : 'Canceled by admin.';
    await completeJob(tx, job, JobStatus.CANCELED, logger, message);
  });
}

/**
 * Throws RequestValidationError if the JobID is not in the valid format for a jobID.
 * @param jobID - The jobID to validate
 */
export function validateJobId(jobID: string): void {
  if (!isUUID(jobID)) {
    throw new RequestValidationError(`Invalid format for Job ID '${jobID}'. Job ID must be a UUID.`);
  }
}

/**
 * Pause a job and then save it.
 *
 * @param jobID - the id of job (requestId in the db)
 * @param _logger - the logger to use for logging errors/info (unused, here to )
 * @param username - the name of the user requesting the pause - null if the admin
 * @param _token - the access token for the user (not used)
 * @throws {@link ConflictError} if the job is already in a terminal state.
 * @throws {@link NotFoundError} if the job does not exist or the job does not
 * belong to the user.
 */
export async function pauseAndSaveJob(
  jobID: string,
  _logger: Logger,
  username?: string,
  _token?: string,
): Promise<void> {
  await db.transaction(async (tx) => {
    const job = await lookupJob(tx, jobID, username);
    job.pause();
    await job.save(tx);
  });
}

/**
 * Resume a paused job then save it.
 *
 * @param jobID - the id of job (requestId in the db)
 * @param _logger - the logger to use for logging errors/info
 * @param username - the name of the user requesting the resume - null if the admin
 * @param token - the access token for the user
 * @throws {@link ConflictError} if the job is already in a terminal state.
 * @throws {@link NotFoundError} if the job does not exist or the job does not
 * belong to the user.
 */
export async function resumeAndSaveJob(
  jobID: string,
  _logger: Logger,
  username?: string,
  token?: string,

): Promise<void> {
  const encrypter = createEncrypter(env.sharedSecretKey);
  const decrypter = createDecrypter(env.sharedSecretKey);
  await db.transaction(async (tx) => {
    const job = await lookupJob(tx, jobID, username);
    if (username && token) {
      // update access token
      const workflowSteps = await getWorkflowStepsByJobId(tx, jobID);
      for (const workflowStep of workflowSteps) {
        const { operation } = workflowStep;
        const op = new DataOperation(JSON.parse(operation), encrypter, decrypter);
        op.accessToken = token;
        const serialOp = op.serialize(CURRENT_SCHEMA_VERSION);
        workflowStep.operation = serialOp;
        await workflowStep.save(tx);
      }
    }
    job.resume();
    await job.save(tx);
  });
}

/**
 * It takes a job ID, a logger, and optionally a username and access token, and then it updates the
 * job's workflow steps to use the new access token, and then it resumes the job
 * @param jobID - the job ID of the job you want to skip the preview for
 * @param _logger - Logger - this is a logger object that you can use to log messages to the
 * console.
 * @param username - The username of the user who is running the job.
 * @param token - The access token for the user.
 */
export async function skipPreviewAndSaveJob(
  jobID: string,
  _logger: Logger,
  username?: string,
  token?: string,

): Promise<void> {
  const encrypter = createEncrypter(env.sharedSecretKey);
  const decrypter = createDecrypter(env.sharedSecretKey);
  await db.transaction(async (tx) => {
    const job = await lookupJob(tx, jobID, username);
    if (username && token) {
      // update access token
      const workflowSteps = await getWorkflowStepsByJobId(tx, jobID);
      for (const workflowStep of workflowSteps) {
        const { operation } = workflowStep;
        const op = new DataOperation(JSON.parse(operation), encrypter, decrypter);
        op.accessToken = token;
        const serialOp = op.serialize(CURRENT_SCHEMA_VERSION);
        workflowStep.operation = serialOp;
        await workflowStep.save(tx);
      }
    }
    job.skipPreview();
    await job.save(tx);
  });
}
<|MERGE_RESOLUTION|>--- conflicted
+++ resolved
@@ -11,10 +11,6 @@
 import DataOperation, { CURRENT_SCHEMA_VERSION } from '../models/data-operation';
 import { createDecrypter, createEncrypter } from './crypto';
 
-<<<<<<< HEAD
-
-=======
->>>>>>> 40dc721d
 /**
  * Helper function to pull back the provided job ID (optionally by username).
  *
