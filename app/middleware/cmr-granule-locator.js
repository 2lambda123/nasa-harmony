const get = require('lodash.get');
const cmr = require('../util/cmr');
const env = require('../util/env');
const { cookieOptions } = require('../util/cookies');
const { CmrError, RequestValidationError } = require('../util/errors');

/**
 * Express.js middleware which extracts parameters from the Harmony operation
 * and performs a granule query on them, determining which files are applicable
 * to the given operation.
 *
 * @param {http.IncomingMessage} req The client request, containing an operation
 * @param {http.ServerResponse} res The client response
 * @param {function} next The next function in the middleware chain
 * @returns {void}
 */
async function cmrGranuleLocator(req, res, next) {
  const { operation } = req;

  if (!operation) return next();

  const shapefileInfo = get(req, ['files', 'shapefile', 0]) || req.signedCookies.shapefile;

  let cmrResponse;

  const cmrQuery = {};

  if (operation.temporal) {
    const { start, end } = operation.temporal;
    cmrQuery.temporal = `${start || ''},${end || ''}`;
  }
  if (operation.boundingRectangle) {
    cmrQuery.bounding_box = operation.boundingRectangle.join(',');
  }

  cmrQuery.concept_id = operation.granuleIds;

  operation.cmrHits = 0;
  try {
    const { sources } = operation;
    const queries = sources.map(async (source) => {
      req.context.logger.info(`Querying granules ${source.collection}, ${JSON.stringify(cmrQuery)}`);
      const startTime = new Date().getTime();

      if (shapefileInfo) {
        cmrQuery.shapefileInfo = shapefileInfo;
        cmrResponse = await cmr.queryGranulesForCollectionWithMultipartForm(
          source.collection,
          cmrQuery,
          req.accessToken,
          env.maxAsynchronousGranules,
        );
      } else {
        cmrResponse = await cmr.queryGranulesForCollection(
          source.collection,
          cmrQuery,
          req.accessToken,
          env.maxAsynchronousGranules,
        );
      }

      const { hits, granules: atomGranules } = cmrResponse;

      operation.cmrHits += hits;
      const msTaken = new Date().getTime() - startTime;
<<<<<<< HEAD
      req.logger.info('Completed granule query', { durationMs: msTaken });
      req.logger.info(`Found ${hits} granules`);
=======
      req.context.logger.info('Completed granule query', { durationMs: msTaken });
>>>>>>> ce2c1be6
      const granules = [];
      for (const granule of atomGranules) {
        const link = granule.links.find((g) => g.rel.endsWith('/data#') && !g.inherited);
        if (link) {
          granules.push({ id: granule.id, name: granule.title, url: link.href });
        }
      }
      if (granules.length === 0) {
        throw new RequestValidationError('No matching granules found.');
      }
      return Object.assign(source, { granules });
    });

    await Promise.all(queries);
  } catch (e) {
    if (e instanceof RequestValidationError || e instanceof CmrError) {
      return next(e);
    }
<<<<<<< HEAD
    req.logger.error(e);
  } finally {
    if (req.signedCookies.shapefile) {
      res.clearCookie('shapefile', cookieOptions);
    }
=======
    req.context.logger.error(e);
>>>>>>> ce2c1be6
  }
  return next();
}

module.exports = cmrGranuleLocator;<|MERGE_RESOLUTION|>--- conflicted
+++ resolved
@@ -63,12 +63,8 @@
 
       operation.cmrHits += hits;
       const msTaken = new Date().getTime() - startTime;
-<<<<<<< HEAD
-      req.logger.info('Completed granule query', { durationMs: msTaken });
-      req.logger.info(`Found ${hits} granules`);
-=======
       req.context.logger.info('Completed granule query', { durationMs: msTaken });
->>>>>>> ce2c1be6
+      req.context.logger.info(`Found ${hits} granules`);
       const granules = [];
       for (const granule of atomGranules) {
         const link = granule.links.find((g) => g.rel.endsWith('/data#') && !g.inherited);
@@ -87,15 +83,11 @@
     if (e instanceof RequestValidationError || e instanceof CmrError) {
       return next(e);
     }
-<<<<<<< HEAD
-    req.logger.error(e);
+    req.context.logger.error(e);
   } finally {
     if (req.signedCookies.shapefile) {
       res.clearCookie('shapefile', cookieOptions);
     }
-=======
-    req.context.logger.error(e);
->>>>>>> ce2c1be6
   }
   return next();
 }
