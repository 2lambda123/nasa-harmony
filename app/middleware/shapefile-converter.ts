import { get } from 'lodash';
import rewind from '@mapbox/geojson-rewind';
import * as togeojson from '@tmcw/togeojson';

import { DOMParser } from 'xmldom';
import * as shpjs from 'shpjs';
import * as tmp from 'tmp-promise';

import { Logger } from 'winston';
import { NextFunction } from 'express';
<<<<<<< HEAD
import { cookieOptions } from 'util/cookies';
import fileCheckSum from '../util/file';

const unlink = util.promisify(fs.unlink);
const readFile = util.promisify(fs.readFile);
const writeFile = util.promisify(fs.writeFile);
=======
import { promises as fs } from 'fs';
import { RequestValidationError, HttpError, ServerError } from '../util/errors';
import { defaultObjectStore } from '../util/object-store';
import { listToText } from '../util/string';
import { cookieOptions } from '../util/cookies';
>>>>>>> df1b1564

/**
 * Converts the given ESRI Shapefile to GeoJSON and returns the resulting file.   Note,
 * the caller MUST unlink the result to delete it
 *
 * @param filename - the path to the ESRI shapefile to convert (must be a .zip file)
 * @returns path to a temporary file containing the GeoJSON
 * @throws RequestValidationError - if something goes wrong
 */
async function _esriToGeoJson(filename: string): Promise<string> {
  let geoJsonFile;

  try {
    geoJsonFile = await tmp.file();
    const buffer = await fs.readFile(filename);
    const geojson = rewind(await shpjs.parseZip(buffer));
    await fs.writeFile(geoJsonFile.path, JSON.stringify(geojson), 'utf8');
  } catch (e) {
    if (geoJsonFile) geoJsonFile.cleanup();
    if (e instanceof RequestValidationError) throw e;
    throw new RequestValidationError('The provided ESRI Shapefile file could not be parsed. Please check its validity before retrying.');
  }
  return geoJsonFile.path;
}

/**
 * Converts the given KML file to GeoJSON and returns the resulting file.   Note, the caller MUST
 * unlink the result to delete it
 *
 * @param filename - the path to the KML file to convert
 * @param logger - the logger to use for errors
 * @returns path to a temporary file containing the GeoJSON
 */
async function _kmlToGeoJson(filename: string, logger: Logger): Promise<string> {
  let geoJsonFile;
  try {
    geoJsonFile = await tmp.file();
    // TODO: would be better if we could find a way to avoid holding both kml and geojson in memory
    const parserOpts = {
      /**
       * locator is always need for error position info
       */
      locator: {},
      errorHandler: (_level, msg): void => {
        logger.error(msg);
        throw new RequestValidationError('The provided KML file could not be parsed. Please check its validity before retrying.');
      },
    };
    const file = await fs.readFile(filename, 'utf8');
    const kml = new DOMParser(parserOpts).parseFromString(file);
    const converted = togeojson.kml(kml);
    await fs.writeFile(geoJsonFile.path, JSON.stringify(converted), 'utf8');
  } catch (e) {
    if (geoJsonFile) geoJsonFile.cleanup();
    if (e instanceof RequestValidationError) throw e;
    logger.error(e);
    throw new RequestValidationError('The provided KML file could not be parsed. Please check its validity before retrying.');
  }

  return geoJsonFile.path;
}

const contentTypesToConverters = {
  'application/geo+json': { name: 'GeoJSON', geoJsonConverter: null },
  'application/vnd.google-earth.kml+xml': { name: 'KML', geoJsonConverter: _kmlToGeoJson },
  'application/shapefile+zip': { name: 'ESRI Shapefile', geoJsonConverter: _esriToGeoJson },
};

/**
 * Express.js middleware which extracts shapefiles from the incoming request and
 * ensures that they are in GeoJSON in the data operation
 *
 * @param req - The client request, containing an operation
 * @param res - The client response
 * @param next - The next function in the middleware chain
 */
export default async function shapefileConverter(req, res, next: NextFunction): Promise<void> {
  const { operation } = req;

  try {
    const shapefile = get(req, 'files.shapefile[0]') || req.signedCookies.shapefile;
    res.clearCookie('shapefile', cookieOptions);

    if (!shapefile) {
      next();
      return;
    }
    req.context.shapefile = shapefile;
    const store = defaultObjectStore();

    const { mimetype, bucket, key } = shapefile;
    const converter = contentTypesToConverters[mimetype];
    if (!converter) {
      const humanContentTypes = Object.entries(contentTypesToConverters).map(([k, v]) => `"${k}" (${v.name})`);
      throw new RequestValidationError(`Unrecognized shapefile type "${mimetype}".  Valid types are ${listToText(humanContentTypes)}`);
    }
    shapefile.typeName = converter.name;
    const url = store.getUrlString(bucket, key);
    const originalFile = await store.downloadFile(url);
    if (converter.geoJsonConverter) {
      let convertedFile;
      try {
        convertedFile = await converter.geoJsonConverter(originalFile, req.context.logger);
        operation.geojson = await store.uploadFile(convertedFile, `${url}.geojson`);
        req.geojsonHash = await fileCheckSum(convertedFile);
      } finally {
<<<<<<< HEAD
=======
        await fs.unlink(originalFile);
>>>>>>> df1b1564
        if (convertedFile) {
          await fs.unlink(convertedFile);
        }
      }
    } else {
      operation.geojson = url;
      req.geojsonHash = await fileCheckSum(originalFile);
    }
    unlink(originalFile);
  } catch (e) {
    if (e instanceof HttpError) {
      next(e);
      return;
    }
    req.context.logger.error(e);
    next(new ServerError('A problem occurred when attempting to convert the provided shapefile'));
    return;
  }
  next();
}<|MERGE_RESOLUTION|>--- conflicted
+++ resolved
@@ -8,20 +8,12 @@
 
 import { Logger } from 'winston';
 import { NextFunction } from 'express';
-<<<<<<< HEAD
-import { cookieOptions } from 'util/cookies';
-import fileCheckSum from '../util/file';
-
-const unlink = util.promisify(fs.unlink);
-const readFile = util.promisify(fs.readFile);
-const writeFile = util.promisify(fs.writeFile);
-=======
 import { promises as fs } from 'fs';
 import { RequestValidationError, HttpError, ServerError } from '../util/errors';
 import { defaultObjectStore } from '../util/object-store';
 import { listToText } from '../util/string';
 import { cookieOptions } from '../util/cookies';
->>>>>>> df1b1564
+import fileCheckSum from '../util/file';
 
 /**
  * Converts the given ESRI Shapefile to GeoJSON and returns the resulting file.   Note,
@@ -128,10 +120,7 @@
         operation.geojson = await store.uploadFile(convertedFile, `${url}.geojson`);
         req.geojsonHash = await fileCheckSum(convertedFile);
       } finally {
-<<<<<<< HEAD
-=======
         await fs.unlink(originalFile);
->>>>>>> df1b1564
         if (convertedFile) {
           await fs.unlink(convertedFile);
         }
@@ -140,7 +129,7 @@
       operation.geojson = url;
       req.geojsonHash = await fileCheckSum(originalFile);
     }
-    unlink(originalFile);
+    fs.unlink(originalFile);
   } catch (e) {
     if (e instanceof HttpError) {
       next(e);
