{
  "name": "@harmony/util",
  "version": "0.0.0",
  "description": "Utility modules related to Harmony",
  "private": true,
  "main": "./index.ts",
  "scripts": {
    "test": "eslint --ext .ts --ignore-pattern built . && nyc mocha && pnpm audit --audit-level high --prod",
    "test-fast": "TS_NODE_TRANSPILE_ONLY=true mocha",
    "test-bail": "TS_NODE_TRANSPILE_ONLY=true mocha --bail",
    "coverage": "nyc mocha",
    "lint": "eslint --ext .ts --ignore-pattern built .",
    "bld": "tsc -p ./tsconfig.build.json",
    "build": "rimraf built/* && tsc -p ./tsconfig.build.json",
    "build-m1": "rimraf built/* && tsc -p ./tsconfig.build.json"
  },
  "nyc": {
    "all": true,
    "check-coverage": true,
    "extension": [
      ".ts",
      ".tsx"
    ],
    "lines": 70,
    "reporter": [
      "lcov",
      "text"
    ],
    "include": [
      "**/*.ts"
    ],
    "exclude": [
      "**/*.d.ts",
      "node_modules/**",
      "built/**",
      "test/**"
    ]
  },
  "keywords": [
    "NASA",
    "EOSDIS",
    "Harmony",
    "Services"
  ],
  "author": "NASA EOSDIS Harmony team",
  "license": "Apache-2.0",
  "dependencies": {
    "@aws-sdk/client-sqs": "^3.437.0",
    "class-validator": "^0.14.0",
    "dotenv": "^16.3.1",
    "lodash": "^4.17.21",
    "reflect-metadata": "^0.1.13",
    "winston": "^3.10.0"
  },
  "devDependencies": {
    "@types/chai": "^4.2.22",
    "@types/lodash": "^4.14.201",
    "@types/mocha": "^10.0.4",
    "@types/node": "^20.9.0",
    "chai": "^4.3.7",
    "eslint": "^8.43.0",
    "eslint-config-airbnb-base": "^15.0.0",
    "eslint-config-airbnb-typescript": "^17.0.0",
    "eslint-plugin-import": "^2.27.5",
    "eslint-plugin-jsdoc": "^46.2.6",
    "eslint-plugin-node": "^11.1.0",
    "eslint-plugin-tsdoc": "^0.2.17",
    "mocha": "^10.2.0",
    "nyc": "^15.1.0",
    "rimraf": "^5.0.1",
    "strict-npm-engines": "^0.0.1",
<<<<<<< HEAD
=======
    "tmp-promise": "^3.0.3",
    "ts-node-dev": "^2.0.0",
>>>>>>> 5c651f6d
    "ts-node": "^10.4.0",
    "typescript": "^5.1.6"
  }
}<|MERGE_RESOLUTION|>--- conflicted
+++ resolved
@@ -69,11 +69,8 @@
     "nyc": "^15.1.0",
     "rimraf": "^5.0.1",
     "strict-npm-engines": "^0.0.1",
-<<<<<<< HEAD
-=======
     "tmp-promise": "^3.0.3",
     "ts-node-dev": "^2.0.0",
->>>>>>> 5c651f6d
     "ts-node": "^10.4.0",
     "typescript": "^5.1.6"
   }
