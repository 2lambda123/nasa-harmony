import { Worker } from '../../../../app/workers/worker';
import { sanitizeImage } from '../../../../app/util/string';
import env from '../util/env';
import { WorkItemRecord, WorkItemStatus } from '../../../../app/models/work-item-interface';
import logger from '../../../../app/util/log';
import { runServiceFromPull, runQueryCmrFromPull } from '../service/service-runner';
import sleep from '../../../../app/util/sleep';
import createAxiosClientWithRetry from '../util/axios-clients';
import path from 'path';
import { promises as fs } from 'fs';
import { exit } from 'process';

<<<<<<< HEAD
const POLLING_DELAY = 500;
=======
// Poll every 500 ms for now. Potentially make this a configuration item.
const pollingInterval = 500;

>>>>>>> 4355ab65
const axiosGetWork = createAxiosClientWithRetry(Infinity, 90_000, 3);
const axiosUpdateWork = createAxiosClientWithRetry(6, Infinity, 3);

let pullCounter = 0;
// how many pulls to execute before logging - used to keep log message count reasonable
const pullLogPeriod = 10;

const LOCKFILE_DIR = '/tmp';

// retry twice for tests and 1200 (2 minutes) for real
const maxPrimeRetries = process.env.NODE_ENV === 'test' ? 2 : 1_200;

const workUrl = `http://${env.backendHost}:${env.backendPort}/service/work`;
logger.debug(`WORK URL: ${workUrl}`);
logger.debug(`HARMONY_SERVICE: ${sanitizeImage(env.harmonyService)}`);
logger.debug(`INVOCATION_ARGS: ${env.invocationArgs}`);

/**
 * Requests work items from Harmony
 */
async function _pullWork(): Promise<{ item?: WorkItemRecord; status?: number; error?: string }> {
  try {
    const response = await axiosGetWork
      .get(workUrl, {
        params: { serviceID: env.harmonyService },
        responseType: 'json',
        validateStatus(status) {
          return status === 404 || (status >= 200 && status < 400);
        },
      });

    // 404s are expected when no work is available
    if (response.status === 404) {
      return { status: response.status };
    }

    return { item: response.data, status: response.status };
  } catch (err) {
    if (err.response) {
      return { status: err.response.status, error: err.response.data };
    }
    return { status: 500, error: err.message };
  }
}

/**
 * Call a service to perform some work
 *
 * @param workItem - the work to be done
 */
async function _doWork(
  workItem: WorkItemRecord,
): Promise<WorkItemRecord> {
  const newWorkItem = workItem;
  // work items with a scrollID are only for the query-cmr service
  const workFunc = newWorkItem.scrollID ? runQueryCmrFromPull : runServiceFromPull;
  logger.debug('Calling work function');
  const serviceResponse = await workFunc(newWorkItem);
  logger.debug('Finished work');
  if (serviceResponse.batchCatalogs) {
    newWorkItem.status = WorkItemStatus.SUCCESSFUL;
    newWorkItem.results = serviceResponse.batchCatalogs;
    newWorkItem.totalGranulesSize = serviceResponse.totalGranulesSize;
  } else {
    logger.error(`Service failed with error: ${serviceResponse.error}`);
    newWorkItem.status = WorkItemStatus.FAILED;
    newWorkItem.errorMessage = `${serviceResponse.error}`;
  }

  return newWorkItem;
}

/**
 * Pull work and execute it
 * @param repeat - if true the function will loop forever (added for testing purposes)
 */
async function _pullAndDoWork(repeat = true): Promise<void> {
  const workingFilePath = path.join(LOCKFILE_DIR, 'WORKING');
  try {
    // write out the WORKING file to prevent pod termination while working
    await fs.writeFile(workingFilePath, '1');

    // check to see if we are terminating
    const terminationFilePath = path.join(LOCKFILE_DIR, 'TERMINATING');
    try {
      await fs.access(terminationFilePath);
      // TERMINATING file exists so PreStop handler is requesting termination
      logger.debug('RECEIVED TERMINATION REQUEST');
      // removing the WORKING file is done in the `finally` block at the end of this function
      return;
    } catch {
      // expected if file does not exist
    }

    pullCounter += 1;
    logger.debug('Polling for work');
    if (pullCounter === pullLogPeriod) {
      pullCounter = 0;
    }

    const work = await _pullWork();
    if (!work.error && work.item) {
      const workItem = await _doWork(work.item);
      // call back to Harmony to mark the work unit as complete or failed
      logger.debug(`Sending response to Harmony for results of work item with id ${workItem.id} for job id ${workItem.jobID}`);
      try {
        await axiosUpdateWork.put(`${workUrl}/${workItem.id}`, workItem);
      } catch (e) {
        const status = e.response?.status;
        if (status) {
          if (status === 409) {
            logger.warn(`Harmony callback failed with ${e.response.status}: ${e.response.data}`);
          } else if (status >= 400) {
            logger.error(`Error: received status [${status}] with message [${e.response.data}] when updating WorkItem ${workItem.id}`);
            logger.error(`Error: ${e.response.statusText}`);
          }
        } else {
          logger.error(e);
        }
      }
    } else if (work.status !== 404) {
      // something bad happened
      logger.error(`Full details: ${JSON.stringify(work)}`);
      logger.error(`Unexpected error while pulling work: ${work.error}`);
      await sleep(3000);
    }
  } catch (e) {
    logger.error(e.message);
  } finally {
    // remove the WORKING file
    try {
      await fs.unlink(workingFilePath);
    } catch {
      // log this, but don't let it stop things
      logger.error('Failed to delete /tmp/WORKING');
    }
    if (repeat) {
<<<<<<< HEAD
      setTimeout(_pullAndDoWork, POLLING_DELAY);
=======
      setTimeout(_pullAndDoWork, pollingInterval);
>>>>>>> 4355ab65
    }
  }
}

/**
 * Call the sidecar query-cmr service once to get around a k8s client bug
 * only exported so we can spy during testing
 */
async function _primeCmrService(): Promise<void> {
  const exampleWorkItemProps = {
    jobID: '1',
    serviceID: 'harmony-services/query-cmr:latest',
    status: WorkItemStatus.READY,
    workflowStepIndex: 0,
    operation: { requestId: 'abc' },
    scrollID: '1234',
  } as WorkItemRecord;

  runQueryCmrFromPull(exampleWorkItemProps).catch((e) => {
    logger.error('Failed to prime service');
    throw e;
  });
}

/**
 * Call the sidecar service once to get around a k8s client bug
 */
async function _primeService(): Promise<void> {
  const exampleWorkItemProps = {
    jobID: '1',
    serviceID: 'harmony-services/query-cmr:latest',
    status: WorkItemStatus.READY,
    workflowStepIndex: 0,
    operation: { requestId: 'abc' },
  } as WorkItemRecord;

  runServiceFromPull(exampleWorkItemProps).catch((e) => {
    logger.error('Failed to prime service');
    throw e;
  });
}

export const exportedForTesting = {
  _pullWork,
  _doWork,
  _pullAndDoWork,
  _primeCmrService,
  _primeService,
  axiosGetWork,
  axiosUpdateWork,
};

export default class PullWorker implements Worker {
  async start(repeat = true): Promise<void> {
    // workaround for k8s client bug https://github.com/kubernetes-client/javascript/issues/714
    let isPrimed = false;
    let primeCount = 0;
    while (!isPrimed && primeCount < maxPrimeRetries) {
      try {
        if (env.harmonyService.includes('harmonyservices/query-cmr')) {
          // called this way to support sinon spy
          await exportedForTesting._primeCmrService();
        } else {
          // called this way to support sinon spy
          await exportedForTesting._primeService();
        }
        isPrimed = true;
      } catch (e) {
        primeCount += 1;
        if (primeCount === maxPrimeRetries) {
          logger.error('Failed to prime service');
          // kill this process which will cause the container to get restarted
          exit(1);
        } else {
          // wait 100 ms before trying again
          sleep(100);
        }
      }
    }
    // poll the Harmony work endpoint
    _pullAndDoWork(repeat).catch((e) => {
      logger.error(e.message);
    });
  }
}<|MERGE_RESOLUTION|>--- conflicted
+++ resolved
@@ -10,13 +10,9 @@
 import { promises as fs } from 'fs';
 import { exit } from 'process';
 
-<<<<<<< HEAD
-const POLLING_DELAY = 500;
-=======
 // Poll every 500 ms for now. Potentially make this a configuration item.
 const pollingInterval = 500;
 
->>>>>>> 4355ab65
 const axiosGetWork = createAxiosClientWithRetry(Infinity, 90_000, 3);
 const axiosUpdateWork = createAxiosClientWithRetry(6, Infinity, 3);
 
@@ -154,11 +150,7 @@
       logger.error('Failed to delete /tmp/WORKING');
     }
     if (repeat) {
-<<<<<<< HEAD
-      setTimeout(_pullAndDoWork, POLLING_DELAY);
-=======
       setTimeout(_pullAndDoWork, pollingInterval);
->>>>>>> 4355ab65
     }
   }
 }
