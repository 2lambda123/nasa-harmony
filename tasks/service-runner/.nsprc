--- conflicted
+++ resolved
@@ -1,20 +1,12 @@
 {
-<<<<<<< HEAD
-=======
   "1092826": {
     "active": true,
     "notes": "Ignored since there is no fix",
     "expiry": "2023-10-01"
   },
->>>>>>> 2e1cda97
   "1092470": {
     "active": true,
     "notes": "Ignored since there is no fix",
     "expiry": "2023-10-01"
-  },
-  "1092826": {
-    "active": true,
-    "notes": "Ignored since there is no fix",
-    "expiry": "2023-12-01"
   }
 }