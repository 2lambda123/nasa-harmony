--- conflicted
+++ resolved
@@ -39,11 +39,8 @@
   FALLBACK_AUTHN_ENABLED: "${FALLBACK_AUTHN_ENABLED}"
   CMR_ENDPOINT: "${CMR_ENDPOINT}"
   USER_AGENT: "${USER_AGENT}"
-<<<<<<< HEAD
   MAX_DOWNLOAD_RETRIES: "${MAX_DOWNLOAD_RETRIES}"
-=======
   MAX_PUT_WORK_RETRIES: "${MAX_PUT_WORK_RETRIES}"
->>>>>>> 56e2a93a
   SERVICES_YML: $(echo -n "${SERVICES_YML}" | base64 | tr -d "\n")
 EOF
 
