# Order for each CMR endpoint in this file will reflect precedence of the service when
# multiple services handle a collection

# Default turbo configuration
x-turbo-config: &default-turbo-config
  name: turbo
  params: &default-turbo-params
    env: &default-turbo-env
      USE_LOCALSTACK: !Env ${USE_LOCALSTACK}
      LOCALSTACK_HOST: !Env ${BACKEND_HOST}
      AWS_DEFAULT_REGION: us-west-2
      STAGING_BUCKET: !Env ${STAGING_BUCKET}
      TEXT_LOGGER: !Env ${TEXT_LOGGER}
      BACKEND_HOST: !Env ${BACKEND_HOST}
      EDL_USERNAME: !Env ${EDL_USERNAME}
      EDL_PASSWORD: !Env ${EDL_PASSWORD}
      OAUTH_UID: !Env ${OAUTH_UID}
      OAUTH_PASSWORD: !Env ${OAUTH_PASSWORD}
      OAUTH_HOST: !Env ${OAUTH_HOST}
      OAUTH_CLIENT_ID: !Env ${OAUTH_CLIENT_ID}
      OAUTH_REDIRECT_URI: !Env ${OAUTH_REDIRECT_URI}
      FALLBACK_AUTHN_ENABLED: !Env ${FALLBACK_AUTHN_ENABLED}

https://cmr.earthdata.nasa.gov:

  - name: gesdisc/giovanni
    data_operation_version: '0.17.0'
    enabled: !Env ${EXAMPLE_SERVICES}
    has_granule_limit: false
    default_sync: true
    type:
      <<: *default-turbo-config
      params:
        <<: *default-turbo-params
        env:
          <<: *default-turbo-env
          STAGING_PATH: public/gesdisc/giovanni
    collections:
      - id: C1598621093-GES_DISC
        variables:
        - V2296949098-GES_DISC
        - V2296949172-GES_DISC
        - V2296949242-GES_DISC
        - V2296949978-GES_DISC
        - V2296949195-GES_DISC
        - V2296949905-GES_DISC
        - V2296949990-GES_DISC
        - V2296949860-GES_DISC
        - V2296949142-GES_DISC
        - V2296949998-GES_DISC
    capabilities:
      concatenation: true
      concatenate_by_default: true
      subsetting:
        bbox: true
        variable: true
        multiple_variable: false
      output_formats:
        - text/csv
    steps:
      - image: !Env ${GIOVANNI_ADAPTER_IMAGE}
        operations: ['concatenate', 'variableSubset']

  - name: harmony/netcdf-to-zarr
    data_operation_version: '0.17.0'
    batch_size: 20
    type:
      <<: *default-turbo-config
      params:
        <<: *default-turbo-params
        env:
          <<: *default-turbo-env
          STAGING_PATH: public/harmony/netcdf-to-zarr
    umm_s:
      - S2009180097-POCLOUD
    collections:
      - id: C1996881146-POCLOUD
      - id: C2006849995-POCLOUD
      - id: C2006849866-POCLOUD
      - id: C2006849650-POCLOUD
      - id: C2006849794-POCLOUD
      - id: C2006849345-POCLOUD
      - id: C2006849488-POCLOUD
      - id: C2006849571-POCLOUD
      - id: C2006849257-POCLOUD
      - id: C2006849087-POCLOUD
      - id: C2006849706-POCLOUD
      - id: C1940468263-POCLOUD
      - id: C1938032626-POCLOUD
      - id: C1940473819-POCLOUD
      - id: C1940473819-POCLOUD
      - id: C1990404801-POCLOUD
      - id: C1990404814-POCLOUD
      - id: C1991543823-POCLOUD
      - id: C1991543805-POCLOUD
      - id: C1990404807-POCLOUD
      - id: C1990404805-POCLOUD
      - id: C1991543824-POCLOUD
      - id: C1991543745-POCLOUD
      - id: C1990404793-POCLOUD
      - id: C1990404798-POCLOUD
      - id: C1991543727-POCLOUD
      - id: C1991543735-POCLOUD
      - id: C1990404818-POCLOUD
      - id: C1990404792-POCLOUD
      - id: C1991543820-POCLOUD
      - id: C1991543803-POCLOUD
      - id: C1991543729-POCLOUD
      - id: C1991543819-POCLOUD
      - id: C1991543742-POCLOUD
      - id: C1990404788-POCLOUD
      - id: C1990404812-POCLOUD
      - id: C1991543712-POCLOUD
      - id: C1991543811-POCLOUD
      - id: C1990404810-POCLOUD
      - id: C1990404819-POCLOUD
      - id: C1991543734-POCLOUD
      - id: C1991543741-POCLOUD
      - id: C1990404797-POCLOUD
      - id: C1990404791-POCLOUD
      - id: C1991543737-POCLOUD
      - id: C1991543806-POCLOUD
      - id: C1991543804-POCLOUD
      - id: C1991543726-POCLOUD
      - id: C1991543702-POCLOUD
      - id: C1991543814-POCLOUD
      - id: C1991543752-POCLOUD
      - id: C1991543812-POCLOUD
      - id: C1991543740-POCLOUD
      - id: C1991543699-POCLOUD
      - id: C1991543739-POCLOUD
      - id: C1991543818-POCLOUD
      - id: C1991543733-POCLOUD
      - id: C1990404811-POCLOUD
      - id: C1990404823-POCLOUD
      - id: C1991543808-POCLOUD
      - id: C1991543732-POCLOUD
      - id: C1991543766-POCLOUD
      - id: C1990404815-POCLOUD
      - id: C1990404820-POCLOUD
      - id: C1991543763-POCLOUD
      - id: C1991543764-POCLOUD
      - id: C1991543821-POCLOUD
      - id: C1991543731-POCLOUD
      - id: C1991543724-POCLOUD
      - id: C1991543807-POCLOUD
      - id: C1991543730-POCLOUD
      - id: C1990404817-POCLOUD
      - id: C1990404790-POCLOUD
      - id: C1991543765-POCLOUD
      - id: C1991543700-POCLOUD
      - id: C1991543768-POCLOUD
      - id: C1990404813-POCLOUD
      - id: C1990404799-POCLOUD
      - id: C1991543744-POCLOUD
      - id: C1991543813-POCLOUD
      - id: C1991543817-POCLOUD
      - id: C1990404808-POCLOUD
      - id: C1990404796-POCLOUD
      - id: C1991543704-POCLOUD
      - id: C1991543760-POCLOUD
      - id: C1990404821-POCLOUD
      - id: C1990404795-POCLOUD
      - id: C1991543736-POCLOUD
      - id: C1991543728-POCLOUD
      - id: C1991543757-POCLOUD
    maximum_sync_granules: 0
    capabilities:
      concatenation: true
      concatenate_by_default: true
      subsetting:
        variable: false
      output_formats:
        - application/x-zarr
    steps:
      - image: !Env ${QUERY_CMR_IMAGE}
      - image: !Env ${HARMONY_NETCDF_TO_ZARR_IMAGE}
        operations: ['reformat', 'concatenate']

  - name: harmony/service-example
    data_operation_version: '0.17.0'
    type:
      <<: *default-turbo-config
      params:
        <<: *default-turbo-params
        env:
          <<: *default-turbo-env
          STAGING_PATH: public/harmony/service-example
    collections:
      - id: C1756916832-XYZ_PROV
    capabilities:
      subsetting:
        bbox: true
        variable: true
        multiple_variable: true
      output_formats:
        - image/tiff
        - image/png
        - image/gif
      reprojection: true
    steps:
      - image: !Env ${QUERY_CMR_IMAGE}
      - image: !Env ${HARMONY_SERVICE_EXAMPLE_IMAGE}

  - name: podaac/l2-subsetter
    data_operation_version: '0.17.0'
    type:
      <<: *default-turbo-config
      params:
        <<: *default-turbo-params
        env:
          <<: *default-turbo-env
          STAGING_PATH: public/podaac/l2-subsetter
    umm_s:
      - S1962070864-POCLOUD
      - S2214242245-GES_DISC
      - S2279690167-LARC_ASDC
    collections:
      - id: C1940473819-POCLOUD
      - id: C1940475563-POCLOUD
      - id: C1940466008-POCLOUD
      - id: C1968979997-POCLOUD
      - id: C1968979762-POCLOUD
      - id: C1996880450-POCLOUD
      - id: C1996881456-POCLOUD
      - id: C1996881636-POCLOUD
      - id: C1996880725-POCLOUD
      - id: C1996881807-POCLOUD
      - id: C1968980549-POCLOUD
      - id: C1968979566-POCLOUD
      - id: C1968979550-POCLOUD
      - id: C1968980583-POCLOUD
      - id: C1968980576-POCLOUD
      - id: C1968979597-POCLOUD
      - id: C1968979561-POCLOUD
      - id: C1968980609-POCLOUD
      - id: C1996881752-POCLOUD
    capabilities:
      subsetting:
        bbox: true
        variable: true
        shape: true
      output_formats:
        - application/netcdf # Incorrect mime-type, remove when no longer needed
        - application/x-netcdf4
    steps:
      - image: !Env ${QUERY_CMR_IMAGE}
      - image: !Env ${PODAAC_L2_SUBSETTER_IMAGE}

  - name: podaac/concise
    data_operation_version: '0.17.0'
    type:
      <<: *default-turbo-config
      params:
        <<: *default-turbo-params
        env:
          <<: *default-turbo-env
          STAGING_PATH: public/podaac/concise
    umm_s:
      - S2153799015-POCLOUD
    collections: []
    capabilities:
      concatenation: true
      subsetting:
        bbox: false
        variable: false
      output_formats:
        - application/netcdf # Incorrect mime-type, remove when no longer needed
        - application/x-netcdf4
    steps:
      - image: !Env ${QUERY_CMR_IMAGE}
      - image: !Env ${PODAAC_CONCISE_IMAGE}
        operations: ['concatenate']

  - name: podaac/l2-subsetter-concise
    data_operation_version: '0.17.0'
    type:
      <<: *default-turbo-config
      params:
        <<: *default-turbo-params
        env:
          <<: *default-turbo-env
          STAGING_PATH: public/podaac/l2-subsetter-concise
    umm_s:
      - S2227193226-POCLOUD
    collections:
      - id: C1996881807-POCLOUD
      - id: C1996881636-POCLOUD
      - id: C2036878029-POCLOUD
      - id: C1996881456-POCLOUD
      - id: C1940473819-POCLOUD
      - id: C1940475563-POCLOUD
      - id: C2036879048-POCLOUD
      - id: C1996880725-POCLOUD
      - id: C1996880450-POCLOUD
      - id: C2036880717-POCLOUD
      - id: C1940466008-POCLOUD
      - id: C2036882072-POCLOUD
      - id: C2036880739-POCLOUD
      - id: C1968979997-POCLOUD
      - id: C1968979762-POCLOUD
      - id: C2075141559-POCLOUD
      - id: C1968980549-POCLOUD
      - id: C1968979566-POCLOUD
      - id: C1968979550-POCLOUD
      - id: C1968980583-POCLOUD
      - id: C1968980576-POCLOUD
      - id: C1968979597-POCLOUD
      - id: C1968979561-POCLOUD
      - id: C1968980609-POCLOUD
      - id: C1996881752-POCLOUD
    capabilities:
      concatenation: true
      subsetting:
        bbox: true
        variable: true
      output_formats:
        - application/netcdf # Incorrect mime-type, remove when no longer needed
        - application/x-netcdf4
    steps:
      - image: !Env ${QUERY_CMR_IMAGE}
      - image: !Env ${PODAAC_L2_SUBSETTER_IMAGE}
        operations: ['spatialSubset', 'variableSubset']
        conditional:
          exists: ['spatialSubset', 'variableSubset']
      - image: !Env ${PODAAC_CONCISE_IMAGE}
        operations: ['concatenate']
        conditional:
          exists: ['concatenate']

  - name: sds/HOSS
    # HOSS provides variable and bounding box spatial subsetting (geographically gridded collections)
    data_operation_version: '0.17.0'
    type:
      <<: *default-turbo-config
      params:
        <<: *default-turbo-params
        env:
          <<: *default-turbo-env
          STAGING_PATH: public/sds/HOSS
    umm_s:
      - S2164732315-XYZ_PROV
    #   - Add GES-DISC production UMM-S record here.
    collections: []
    capabilities:
      subsetting:
        bbox: true
        variable: true
        dimension: true
      output_formats:
        - application/netcdf # Incorrect mime-type, remove when no longer needed
        - application/x-netcdf4
    steps:
      - image: !Env ${QUERY_CMR_IMAGE}
      - image: !Env ${VAR_SUBSETTER_IMAGE}
        operations: ['variableSubset', 'spatialSubset', 'dimensionSubset']

  - name: sds/trajectory-subsetter
    data_operation_version: '0.17.0'
    type:
      <<: *default-turbo-config
      params:
        <<: *default-turbo-params
        env:
          <<: *default-turbo-env
          STAGING_PATH: public/sds/trajectory-subsetter
    umm_s:
      - S2232210365-ORNL_CLOUD
    collections: []
    capabilities:  # The Trajectory Subsetter also supports temporal subsetting
      subsetting:
        bbox: true
        shape: true
        variable: true
      output_formats:
        - application/x-hdf
    steps:
      - image: !Env ${QUERY_CMR_IMAGE}
      - image: !Env ${TRAJECTORY_SUBSETTER_IMAGE}
        operations: ['variableSubset', 'spatialSubset', 'shapefileSubset']

  - name: sds/HOSS-maskfill
    # Provides polygon spatial subsetting for collections hosted in OPeNDAP
    # Also provides variable and temporal subsetting through HOSS.
    data_operation_version: '0.17.0'
    type:
      <<: *default-turbo-config
      params:
        <<: *default-turbo-params
        env:
          <<: *default-turbo-env
          STAGING_PATH: public/sds/HOSS
    umm_s:
      - S2300730272-XYZ_PROV
    collections: []
    capabilities:
      subsetting:
        bbox: true
        dimension: true
        shape: true
        variable: true
      output_formats:
        - application/netcdf # Incorrect mime-type, remove when no longer needed
        - application/x-netcdf4
    steps:
      - image: !Env ${QUERY_CMR_IMAGE}
      - image: !Env ${VAR_SUBSETTER_IMAGE}
        operations: ['variableSubset', 'spatialSubset', 'dimensionSubset', 'shapefileSubset']
      - image: !Env ${SDS_MASKFILL_IMAGE}
        operations: ['shapefileSubset', 'spatialSubset']

  # OPS GDAL
  - name: nasa/harmony-gdal-adapter
    data_operation_version: '0.17.0'
    type:
      <<: *default-turbo-config
      params:
        <<: *default-turbo-params
        env:
          <<: *default-turbo-env
          STAGING_PATH: public/nasa/harmony-gdal-adapter
    collections:
      - id: C1595422627-ASF
      - id: C1214354031-ASF
      - id: C1808440897-ASF
      - id: C2011599335-ASF
      - id: C1990404801-POCLOUD
      - id: C1996881146-POCLOUD
    capabilities:
      subsetting:
        shape: true
        bbox: true
        variable: true
        multiple_variable: true
      output_formats:
        - application/x-netcdf4
        - image/tiff
        - image/png
        - image/gif
      reprojection: true
    steps:
      - image: !Env ${QUERY_CMR_IMAGE}
      - image: !Env ${HARMONY_GDAL_ADAPTER_IMAGE}

https://cmr.uat.earthdata.nasa.gov:

  - name: gesdisc/giovanni
<<<<<<< HEAD
    data_operation_version: '0.16.0'
=======
    data_operation_version: '0.17.0'
    enabled: !Env ${EXAMPLE_SERVICES}
>>>>>>> 2a94eca1
    has_granule_limit: false
    default_sync: true
    type:
      <<: *default-turbo-config
      params:
        <<: *default-turbo-params
        env:
          <<: *default-turbo-env
          STAGING_PATH: public/gesdisc/giovanni
    collections:
      - id: C1225808238-GES_DISC
        variables:
        - V1245551685-GES_DISC
        - V1245551715-GES_DISC
        - V1245551687-GES_DISC
        - V1245551691-GES_DISC
        - V1245551713-GES_DISC
        - V1245551711-GES_DISC
        - V1245551709-GES_DISC
        - V1245551689-GES_DISC
        - V1245551693-GES_DISC
        - V1245551717-GES_DISC
    capabilities:
      concatenation: true
      concatenate_by_default: true
      subsetting:
        bbox: true
        variable: true
        multiple_variable: false
      output_formats:
        - text/csv
    steps:
      - image: !Env ${GIOVANNI_ADAPTER_IMAGE}
        operations: ['concatenate', 'variableSubset']

  - name: harmony/service-example
    data_operation_version: '0.17.0'
    batch_size: 10
    type:
      <<: *default-turbo-config
      params:
        <<: *default-turbo-params
        env:
          <<: *default-turbo-env
          STAGING_PATH: public/harmony/service-example
    collections:
      - id: C1233800302-EEDTEST
      - id: C1234088182-EEDTEST
      - id: C1243747507-EEDTEST
        granuleLimit: 100 # added to test collection granule limits for HARMONY-795
      - id: C1244968414-EEDTEST
    capabilities:
      subsetting:
        bbox: true
        variable: true
        multiple_variable: true
      output_formats:
        - image/tiff
        - image/png
        - image/gif
      reprojection: true
    steps:
      - image: !Env ${QUERY_CMR_IMAGE}
      - image: !Env ${HARMONY_SERVICE_EXAMPLE_IMAGE}

  - name: podaac/l2-subsetter
    data_operation_version: '0.17.0'
    type:
      <<: *default-turbo-config
      params:
        <<: *default-turbo-params
        env:
          <<: *default-turbo-env
          STAGING_PATH: public/podaac/l2-subsetter
    umm_s:
      - S1234899453-POCLOUD
      - S1242721133-GES_DISC
    collections:
      - id: C1234208436-POCLOUD
      - id: C1234208437-POCLOUD
      - id: C1234208438-POCLOUD
      - id: C1234724471-POCLOUD
      - id: C1234071416-POCLOUD
      - id: C1238543220-POCLOUD
      - id: C1238543223-POCLOUD
      - id: C1238538240-POCLOUD
      - id: C1238621102-POCLOUD
      - id: C1238538225-POCLOUD
      - id: C1238538224-POCLOUD
      - id: C1238538231-POCLOUD
      - id: C1238538230-POCLOUD
      - id: C1238538233-POCLOUD
      - id: C1238538232-POCLOUD
      - id: C1238538241-POCLOUD
      - id: C1233979242-GES_DISC
      - id: C1234666374-GES_DISC
      - id: C1234666469-GES_DISC
      - id: C1215720341-GES_DISC
      - id: C1215720436-GES_DISC
      - id: C1229679244-GES_DISC
      - id: C1236276783-GES_DISC
      - id: C1239396233-GES_DISC
      - id: C1239396234-GES_DISC
      - id: C1220280439-GES_DISC
      - id: C1236469823-GES_DISC
      - id: C1224136965-GES_DISC
      - id: C1225808903-GES_DISC
      - id: C1232995291-GES_DISC
      - id: C1232998567-GES_DISC
      - id: C1238658049-POCLOUD
      - id: C1238570311-POCLOUD
      - id: C1243729749-EEDTEST
      - id: C1243747507-EEDTEST
    capabilities:
      subsetting:
        bbox: true
        variable: true
        shape: true
      output_formats:
        - application/netcdf # Incorrect mime-type, remove when no longer needed
        - application/x-netcdf4
    steps:
      - image: !Env ${QUERY_CMR_IMAGE}
      - image: !Env ${PODAAC_L2_SUBSETTER_IMAGE}

  - name: podaac/concise
    data_operation_version: '0.17.0'
    type:
      <<: *default-turbo-config
      params:
        <<: *default-turbo-params
        env:
          <<: *default-turbo-env
          STAGING_PATH: public/podaac/concise
    umm_s:
      - S1242328818-POCLOUD
    collections:
      - id: C1234208436-POCLOUD
      - id: C1234208437-POCLOUD
      - id: C1234208438-POCLOUD
      - id: C1243729749-EEDTEST
    capabilities:
      concatenation: true
      subsetting:
        bbox: false
        variable: false
      output_formats:
        - application/netcdf # Incorrect mime-type, remove when no longer needed
        - application/x-netcdf4
    steps:
      - image: !Env ${QUERY_CMR_IMAGE}
      - image: !Env ${PODAAC_CONCISE_IMAGE}
        operations: ['concatenate']

  - name: podaac/l2-subsetter-concise
    data_operation_version: '0.17.0'
    type:
      <<: *default-turbo-config
      params:
        <<: *default-turbo-params
        env:
          <<: *default-turbo-env
          STAGING_PATH: public/podaac/l2-subsetter-concise
    umm_s:
      - S1243671015-POCLOUD
    collections:
      - id: C1234208436-POCLOUD
      - id: C1234208437-POCLOUD
      - id: C1234208438-POCLOUD
      - id: C1234724470-POCLOUD
      - id: C1234724471-POCLOUD
      - id: C1238621102-POCLOUD
      - id: C1234071416-POCLOUD
      - id: C1238658052-POCLOUD
      - id: C1243729749-EEDTEST
      - id: C1243747507-EEDTEST
    capabilities:
      concatenation: true
      subsetting:
        bbox: true
        variable: true
      output_formats:
        - application/netcdf # Incorrect mime-type, remove when no longer needed
        - application/x-netcdf4
    steps:
      - image: !Env ${QUERY_CMR_IMAGE}
      - image: !Env ${PODAAC_L2_SUBSETTER_IMAGE}
        operations: ['spatialSubset', 'variableSubset']
        conditional:
          exists: ['spatialSubset', 'variableSubset']
      - image: !Env ${PODAAC_CONCISE_IMAGE}
        operations: ['concatenate']
        conditional:
          exists: ['concatenate']

  - name: sds/swot-reproject
    data_operation_version: '0.17.0'
    batch_size: 1
    type:
      <<: *default-turbo-config
      params:
        <<: *default-turbo-params
        env:
          <<: *default-turbo-env
          STAGING_PATH: public/sds/swot-reproject
    umm_s:
      - S1237974711-EEDTEST
    collections: []
    capabilities:
      subsetting:
        bbox: false
        variable: false
      output_formats:
        - application/netcdf # Incorrect mime-type, remove when no longer needed
        - application/x-netcdf4
      reprojection: true
    steps:
      - image: !Env ${QUERY_CMR_IMAGE}
      - image: !Env ${SWOT_REPROJECT_IMAGE}

  - name: sds/variable-subsetter
    # The Variable Subsetter provides _only_ variable subsetting
    data_operation_version: '0.17.0'
    type:
      <<: *default-turbo-config
      params:
        <<: *default-turbo-params
        env:
          <<: *default-turbo-env
          STAGING_PATH: public/sds/variable-subsetter
    umm_s:
      - S1237976118-EEDTEST
    collections: []
    capabilities:
      subsetting:
        bbox: false
        variable: true
      output_formats:
        - application/netcdf # Incorrect mime-type, remove when no longer needed
        - application/x-netcdf4
    steps:
      - image: !Env ${QUERY_CMR_IMAGE}
      - image: !Env ${VAR_SUBSETTER_IMAGE}
        operations: ['variableSubset']

  - name: sds/HOSS
    # HOSS provides variable and bounding box spatial subsetting (geographically gridded collections)
    data_operation_version: '0.17.0'
    type:
      <<: *default-turbo-config
      params:
        <<: *default-turbo-params
        env:
          <<: *default-turbo-env
          STAGING_PATH: public/sds/HOSS
    umm_s:
      - S1240682712-EEDTEST
      - S1241070355-GES_DISC # GESDISC_HOSS
    collections: []
    capabilities:
      subsetting:
        bbox: true
        variable: true
        dimension: true
      output_formats:
        - application/netcdf # Incorrect mime-type, remove when no longer needed
        - application/x-netcdf4
    steps:
      - image: !Env ${QUERY_CMR_IMAGE}
      - image: !Env ${VAR_SUBSETTER_IMAGE}
        operations: ['variableSubset', 'spatialSubset', 'dimensionSubset']

  - name: sds/maskfill
    data_operation_version: '0.17.0'
    type:
      <<: *default-turbo-config
      params:
        <<: *default-turbo-params
        env:
          <<: *default-turbo-env
          STAGING_PATH: public/sds/maskfill
    umm_s:
      - S1240151795-EEDTEST
    collections: []
    capabilities:
      subsetting:
        shape: true
    steps:
      - image: !Env ${QUERY_CMR_IMAGE}
      - image: !Env ${SDS_MASKFILL_IMAGE}

  - name: sds/trajectory-subsetter
    data_operation_version: '0.17.0'
    type:
      <<: *default-turbo-config
      params:
        <<: *default-turbo-params
        env:
          <<: *default-turbo-env
          STAGING_PATH: public/sds/trajectory-subsetter
    umm_s:
      - S1242315633-EEDTEST
      - S1243702422-ORNL_CLOUD
    collections: []
    capabilities:  # The Trajectory Subsetter also supports temporal subsetting
      subsetting:
        bbox: true
        shape: true
        variable: true
      output_formats:
        - application/x-hdf
    steps:
      - image: !Env ${QUERY_CMR_IMAGE}
      - image: !Env ${TRAJECTORY_SUBSETTER_IMAGE}
        operations: ['variableSubset', 'spatialSubset', 'shapefileSubset']

  # This is an example service and backend from example/http-backend.js mounted by
  # the frontend callback server.
  # EOSS Example: curl -Lnbj 'http://localhost:3000/C1104-PVC_TS2/eoss/0.2.0/items/G1216319051-PVC_TS2'
  - name: harmony/example
    data_operation_version: '0.17.0'
    enabled: !Env ${EXAMPLE_SERVICES}
    type:
      name: http
      params:
        url: http://localhost:4000/example/harmony
    collections:
      # AMSR-E/Aqua L2B Global Swath Ocean Products derived from Wentz Algorithm V086
      # Good example, being in UAT, global, many public non-global granules,
      # and not yet on the services roadmap.
      - id: C1104-PVC_TS2
    capabilities:
      subsetting:
        variable: true
        bbox: true
      output_formats:
        - image/tiff
      reprojection: true

  - name: harmony/netcdf-to-zarr
    data_operation_version: '0.17.0'
    batch_size: 20
    type:
      <<: *default-turbo-config
      params:
        <<: *default-turbo-params
        env:
          <<: *default-turbo-env
          STAGING_PATH: public/harmony/netcdf-to-zarr
    umm_s:
      - S1237980031-EEDTEST # Just NetCDF-to-Zarr
      - S1240999847-EEDTEST # NetCDF-to-Zarr + swotrepr
      - S1241248230-POCLOUD # PODDAC just netcdf to zarr
    collections:
      - id: C1234088182-EEDTEST
      # DO NOT UNCOMMENT THE FOLLOWING LINE - this collection is added via UMM-S and is left here
      # to prevent re-adding. This is needed for tests related to HARMONY-875
      # - id: C1233800302-EEDTEST
      - id: C1234410736-POCLOUD
      - id: C1234082763-POCLOUD
      - id: C1234071416-POCLOUD
      - id: C1234208437-POCLOUD
      - id: C1234208436-POCLOUD
      - id: C1234208438-POCLOUD
      - id: C1234724471-POCLOUD
      - id: C1239379704-POCLOUD
      - id: C1238621141-POCLOUD
      - id: C1215664073-GES_DISC
      - id: C1215664076-GES_DISC
      - id: C1215802948-GES_DISC
      - id: C1225808241-GES_DISC
      - id: C1221131370-GES_DISC
      - id: C1225808238-GES_DISC
      - id: C1225808237-GES_DISC
      - id: C1216382991-GES_DISC
      - id: C1224264723-GES_DISC
      - id: C1236380582-GES_DISC
      - id: C1215802944-GES_DISC
      - id: C1215726323-GES_DISC
      - id: C1215802935-GES_DISC
      - id: C1215802938-GES_DISC
      - id: C1225808243-GES_DISC
      - id: C1233603862-GES_DISC
      - id: C1215802911-GES_DISC
      - id: C1215802943-GES_DISC
      - id: C1215802918-GES_DISC
      - id: C1215720780-GES_DISC
      - id: C1225808239-GES_DISC
      - id: C1215802915-GES_DISC
      - id: C1225808242-GES_DISC
      - id: C1225808240-GES_DISC
      - id: C1215802921-GES_DISC
      - id: C1215802970-GES_DISC
      - id: C1215802941-GES_DISC
      - id: C1236380583-GES_DISC
      - id: C1215802914-GES_DISC
      - id: C1215802980-GES_DISC
      - id: C1224264724-GES_DISC
      - id: C1215802973-GES_DISC
      - id: C1215802956-GES_DISC
      - id: C1215802920-GES_DISC
      - id: C1215139640-GES_DISC
      - id: C1215802932-GES_DISC
      - id: C1221312185-GES_DISC
      - id: C1243729749-EEDTEST
    maximum_sync_granules: 0
    capabilities:
      concatenation: true
      concatenate_by_default: true
      subsetting:
        variable: false
      output_formats:
        - application/x-zarr
    steps:
      - image: !Env ${QUERY_CMR_IMAGE}
      - image: !Env ${HARMONY_NETCDF_TO_ZARR_IMAGE}
        operations: ['reformat', 'concatenate']

  # UAT GDAL
  - name: nasa/harmony-gdal-adapter
    data_operation_version: '0.17.0'
    type:
      <<: *default-turbo-config
      params:
        <<: *default-turbo-params
        env:
          <<: *default-turbo-env
          STAGING_PATH: public/nasa/harmony-gdal-adapter
    umm_s:
      - S1245787332-EEDTEST
    collections:
      - id: C1225776654-ASF
      - id: C1207038647-ASF
      - id: C1233629671-ASF
      - id: C1207181535-ASF
      - id: C1208013295-ASF
      - id: C1239927797-ASF
      - id: C1215664073-GES_DISC
      - id: C1215664076-GES_DISC
      - id: C1215802948-GES_DISC
      - id: C1225808241-GES_DISC
      - id: C1221131370-GES_DISC
      - id: C1225808237-GES_DISC
      - id: C1216382991-GES_DISC
      - id: C1224264723-GES_DISC
      - id: C1236380582-GES_DISC
      - id: C1215726323-GES_DISC
      - id: C1215802935-GES_DISC
      - id: C1215802938-GES_DISC
      - id: C1225808243-GES_DISC
      - id: C1233603862-GES_DISC
      - id: C1215802911-GES_DISC
      - id: C1215802943-GES_DISC
      - id: C1215802918-GES_DISC
      - id: C1215720780-GES_DISC
      - id: C1225808239-GES_DISC
      - id: C1215802915-GES_DISC
      - id: C1225808242-GES_DISC
      - id: C1225808240-GES_DISC
      - id: C1215802921-GES_DISC
      - id: C1215802970-GES_DISC
      - id: C1215802941-GES_DISC
      - id: C1236380583-GES_DISC
      - id: C1215802914-GES_DISC
      - id: C1215802973-GES_DISC
      - id: C1215802956-GES_DISC
      - id: C1215802920-GES_DISC
      - id: C1215139640-GES_DISC
      - id: C1215802932-GES_DISC
      - id: C1221312185-GES_DISC
      - id: C1239379702-POCLOUD
      - id: C1238621141-POCLOUD
    capabilities:
      subsetting:
        shape: true
        bbox: true
        variable: true
        multiple_variable: true
      output_formats:
        - application/x-netcdf4
        - image/tiff
        - image/png
        - image/gif
      reprojection: true
    steps:
      - image: !Env ${QUERY_CMR_IMAGE}
      - image: !Env ${HARMONY_GDAL_ADAPTER_IMAGE}

  # CHAINED SERVICES BELOW HERE
  - name: harmony/podaac-l2-subsetter-netcdf-to-zarr
    data_operation_version: '0.17.0'
    batch_size: 20
    type:
      <<: *default-turbo-config
      params:
        <<: *default-turbo-params
        env:
          <<: *default-turbo-env
          STAGING_PATH: public/harmony/podaac-l2-subsetter-netcdf-to-zarr
    maximum_sync_granules: 0
    collections:
      - id: C1234208436-POCLOUD
      - id: C1234208437-POCLOUD
      - id: C1234208438-POCLOUD
      - id: C1234724470-POCLOUD
      - id: C1234724471-POCLOUD
      - id: C1234071416-POCLOUD
      - id: C1243729749-EEDTEST
      - id: C1243747507-EEDTEST
    capabilities:
      concatenation: true
      concatenate_by_default: true
      subsetting:
        bbox: true
        variable: true
      output_formats:
        - application/x-zarr
    steps:
      - image: !Env ${QUERY_CMR_IMAGE}
      - image: !Env ${PODAAC_L2_SUBSETTER_IMAGE}
        operations: ['spatialSubset', 'variableSubset']
        conditional:
          exists: ['spatialSubset', 'variableSubset']
      - image: !Env ${HARMONY_NETCDF_TO_ZARR_IMAGE}
        operations: ['reformat', 'concatenate']
        conditional:
          format: ['application/x-zarr']

  - name: harmony/swot-repr-netcdf-to-zarr
    data_operation_version: '0.17.0'
    type:
      <<: *default-turbo-config
      params:
        <<: *default-turbo-params
        env:
          <<: *default-turbo-env
          STAGING_PATH: public/harmony/swot-repr-netcdf-to-zarr
    umm_s:
      - S1240999847-EEDTEST
    collections:
      - id: C1233800302-EEDTEST
      - id: C1234724470-POCLOUD
    maximum_sync_granules: 0
    capabilities:
      concatenation: true
      concatenate_by_default: true
      subsetting:
        bbox: false
        variable: false
      output_formats:
        - application/netcdf # Incorrect mime-type, remove when no longer needed
        - application/x-netcdf4
        - application/x-zarr
      reprojection: true
    steps:
      - image: !Env ${QUERY_CMR_IMAGE}
      - image: !Env ${SWOT_REPROJECT_IMAGE}
        operations: ['reproject']
        conditional:
          exists: ['reproject']
      - image: !Env ${HARMONY_NETCDF_TO_ZARR_IMAGE}
        operations: ['reformat', 'concatenate']
        conditional:
          format: ['application/x-zarr']

  - name: sds/HOSS-maskfill
    # Provides polygon spatial subsetting for collections hosted in OPeNDAP
    # Also provides variable and temporal subsetting through HOSS.
    data_operation_version: '0.17.0'
    type:
      <<: *default-turbo-config
      params:
        <<: *default-turbo-params
        env:
          <<: *default-turbo-env
          STAGING_PATH: public/sds/HOSS
    umm_s:
      - S1245117629-EEDTEST
    collections:
      - id: C1222931739-GHRC_CLOUD
    capabilities:
      subsetting:
        bbox: true
        dimension: true
        shape: true
        variable: true
      output_formats:
        - application/netcdf # Incorrect mime-type, remove when no longer needed
        - application/x-netcdf4
    steps:
      - image: !Env ${QUERY_CMR_IMAGE}
      - image: !Env ${VAR_SUBSETTER_IMAGE}
        operations: ['variableSubset', 'spatialSubset', 'dimensionSubset', 'shapefileSubset']
      - image: !Env ${SDS_MASKFILL_IMAGE}
        operations: ['shapefileSubset', 'spatialSubset']<|MERGE_RESOLUTION|>--- conflicted
+++ resolved
@@ -445,12 +445,7 @@
 https://cmr.uat.earthdata.nasa.gov:
 
   - name: gesdisc/giovanni
-<<<<<<< HEAD
-    data_operation_version: '0.16.0'
-=======
-    data_operation_version: '0.17.0'
-    enabled: !Env ${EXAMPLE_SERVICES}
->>>>>>> 2a94eca1
+    data_operation_version: '0.17.0'
     has_granule_limit: false
     default_sync: true
     type:
