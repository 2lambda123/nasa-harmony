--- conflicted
+++ resolved
@@ -1049,81 +1049,6 @@
         is_batched: false
         operations: ['reformat', 'concatenate']
 
-<<<<<<< HEAD
-  # UAT GDAL
-  - name: nasa/harmony-gdal-adapter
-    data_operation_version: '0.17.0'
-    type:
-      <<: *default-turbo-config
-      params:
-        <<: *default-turbo-params
-        env:
-          <<: *default-turbo-env
-          STAGING_PATH: public/nasa/harmony-gdal-adapter
-    umm_s:
-      - S1245787332-EEDTEST
-      - S1255775104-ORNL_CLOUD
-    collections:
-      - id: C1225776654-ASF
-      - id: C1207038647-ASF
-      - id: C1233629671-ASF
-      - id: C1207181535-ASF
-      - id: C1208013295-ASF
-      - id: C1239927797-ASF
-      - id: C1215664073-GES_DISC
-      - id: C1215664076-GES_DISC
-      - id: C1215802948-GES_DISC
-      - id: C1225808241-GES_DISC
-      - id: C1221131370-GES_DISC
-      - id: C1225808237-GES_DISC
-      - id: C1216382991-GES_DISC
-      - id: C1224264723-GES_DISC
-      - id: C1236380582-GES_DISC
-      - id: C1215726323-GES_DISC
-      - id: C1215802935-GES_DISC
-      - id: C1215802938-GES_DISC
-      - id: C1225808243-GES_DISC
-      - id: C1233603862-GES_DISC
-      - id: C1215802911-GES_DISC
-      - id: C1215802943-GES_DISC
-      - id: C1215802918-GES_DISC
-      - id: C1215720780-GES_DISC
-      - id: C1225808239-GES_DISC
-      - id: C1215802915-GES_DISC
-      - id: C1225808242-GES_DISC
-      - id: C1225808240-GES_DISC
-      - id: C1215802921-GES_DISC
-      - id: C1215802970-GES_DISC
-      - id: C1215802941-GES_DISC
-      - id: C1236380583-GES_DISC
-      - id: C1215802914-GES_DISC
-      - id: C1215802973-GES_DISC
-      - id: C1215802956-GES_DISC
-      - id: C1215802920-GES_DISC
-      - id: C1215139640-GES_DISC
-      - id: C1215802932-GES_DISC
-      - id: C1221312185-GES_DISC
-      - id: C1239379702-POCLOUD
-      - id: C1238621141-POCLOUD
-    capabilities:
-      subsetting:
-        shape: true
-        bbox: true
-        variable: true
-        multiple_variable: true
-      output_formats:
-        - application/x-netcdf4
-        - image/tiff
-        - image/png
-        - image/gif
-      reprojection: true
-    steps:
-      - image: !Env ${QUERY_CMR_IMAGE}
-      - image: !Env ${HARMONY_GDAL_ADAPTER_IMAGE}
-
-  # CHAINED SERVICES BELOW HERE
-=======
->>>>>>> 3497bc01
   - name: harmony/podaac-l2-subsetter-netcdf-to-zarr
     description: |
       ### Chained Service of the PODAAC L2 swath subsetter and Harmony netcdf-to-zarr services.
