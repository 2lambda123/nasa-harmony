--- conflicted
+++ resolved
@@ -401,7 +401,6 @@
         - application/netcdf # Incorrect mime-type, remove when no longer needed
         - application/x-netcdf4
 
-<<<<<<< HEAD
   - name: podaac/concise
     data_operation_version: '0.10.0'
     type:
@@ -424,10 +423,7 @@
         # Workaround for many-to-one support
         - application/x-netcdf4.merge
 
-  - name: ds/swot-reproject
-=======
   - name: sds/swot-reproject
->>>>>>> 33b6acc2
     data_operation_version: '0.9.0'
     batch_size: 1
     type:
