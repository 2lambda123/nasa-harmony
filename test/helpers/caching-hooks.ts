import FormData from 'form-data';
import { before, after } from 'mocha';
import { stub, SinonStub } from 'sinon';
<<<<<<< HEAD
import { hookMockS3 } from './object-store';
import { hookGetQueueForType, hookGetQueueForUrl, hookGetQueueUrlForService, hookGetWorkSchedulerQueue, hookProcessSchedulerQueue } from './queue';
=======
import { hookGetQueueForType, hookGetQueueForUrl, hookGetQueueUrlForService, hookGetWorkSchedulerQueue } from './queue';
>>>>>>> d92b9a50
import * as cmr from '../../app/util/cmr';

hookGetQueueForType();
hookGetQueueForUrl();
hookGetWorkSchedulerQueue();
hookGetQueueUrlForService();
hookProcessSchedulerQueue();

process.env.REPLAY = process.env.REPLAY || 'record';
require('replay');

// Patch our requests so they work repeatably in node-replay with multipart form
// data.
// Three things need to happen:
//   1. The multipart boundary created by FormData needs to not be random,
//      because node-replay fails to match random content
//   2. Filenames need to be consistent, not generated from tempfiles
//   3. `fetch` needs to be called with strings not FormData, because
//      node-replay cannot record streaming bodies
const originalFetchPost = cmr.fetchPost;
// Typescript doesn't see the _getContentDisposition method
// eslint-disable-next-line @typescript-eslint/no-explicit-any
const originalDisposition = (FormData.prototype as any)._getContentDisposition;
before(function () {
  // Stub getBoundary to return a consistent multipart form boundary
  stub(FormData.prototype, 'getBoundary').callsFake(function () {
    return '----------------------------012345678901234567890123';
  });

  // Stub append to use a consistent filename for shapefiles
  // eslint-disable-next-line @typescript-eslint/no-explicit-any
  stub(FormData.prototype as any, '_getContentDisposition').callsFake(function (value, options) {
    return originalDisposition(value, options) ? 'filename="shapefile"' : undefined;
  });

  // Stub fetchPost to provide a string body rather than a FormData stream
  stub(cmr, 'fetchPost').callsFake(async function (
    path: string, formData: FormData, headers: { [key: string]: string },
  ): Promise<cmr.CmrResponse> {
    // Read the body into a stream
    const chunks = [];
    const body = await new Promise<string>((resolve, reject) => {
      formData.on('data', (chunk) => chunks.push(Buffer.from(chunk)));
      formData.on('error', (err) => reject(err));
      formData.on('end', () => resolve(Buffer.concat(chunks).toString('utf8')));
      formData.resume();
    });
    return originalFetchPost(path, body, headers);
  });
});

// Restore the stubs.  In principle this is unnecessary, since it will be
// the last thing to happen before exit of the test suite, but a good practice
after(function () {
  const getBoundary = FormData.prototype.getBoundary as SinonStub;
  if (getBoundary.restore) getBoundary.restore();

  const fetchPost = cmr.fetchPost as SinonStub;
  if (fetchPost.restore) fetchPost.restore();

  // eslint-disable-next-line @typescript-eslint/no-explicit-any
  const prototype = FormData.prototype as any;
  const gcd = prototype._getContentDisposition;
  if (gcd.restore) gcd.restore();
});<|MERGE_RESOLUTION|>--- conflicted
+++ resolved
@@ -1,12 +1,7 @@
 import FormData from 'form-data';
 import { before, after } from 'mocha';
 import { stub, SinonStub } from 'sinon';
-<<<<<<< HEAD
-import { hookMockS3 } from './object-store';
 import { hookGetQueueForType, hookGetQueueForUrl, hookGetQueueUrlForService, hookGetWorkSchedulerQueue, hookProcessSchedulerQueue } from './queue';
-=======
-import { hookGetQueueForType, hookGetQueueForUrl, hookGetQueueUrlForService, hookGetWorkSchedulerQueue } from './queue';
->>>>>>> d92b9a50
 import * as cmr from '../../app/util/cmr';
 
 hookGetQueueForType();
