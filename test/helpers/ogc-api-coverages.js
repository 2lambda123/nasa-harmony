--- conflicted
+++ resolved
@@ -61,20 +61,31 @@
  *
  * @param {Express.Application} app The express application (typically this.frontend)
  * @param {String} version The OGC coverages API version
-<<<<<<< HEAD
- * @param {string} collection The CMR Collection ID to perform a service on
- * @param {string} coverageId The coverage ID(s) / variable name(s), or "all"
- * @param {object} query The query parameters to pass to the EOSS request
- * @param {string} cookies The cookies to set on the call
- * @returns {supertest.Test} An 'awaitable' object that resolves to a Response
- */
-function rangesetRequest(app, version, collection, coverageId, query, cookies = null) {
+ * @param {String} collection The CMR Collection ID to perform a service on
+ * @param {String} coverageId The coverage ID(s) / variable name(s), or "all"
+ * @param {Object} options additional options for the request
+ * @param {Object} [options.query] The query parameters to pass to the rangeset request
+ * @param {String} [options.headers] The headers to pass to the rangeset request
+ * @param {String} [options.cookies] The cookies to set on the call
+ * @returns {Promise<Response>} The response
+ */
+function rangesetRequest(
+  app,
+  version,
+  collection,
+  coverageId,
+  { query = {}, headers = {}, cookies = null },
+) {
   const req = request(app)
-    .get(`/${collection}/ogc-api-coverages/${version}/collections/${coverageId}/coverage/rangeset`);
+    .get(`/${collection}/ogc-api-coverages/${version}/collections/${coverageId}/coverage/rangeset`)
+    .query(query)
+    .set(headers);
+
   if (cookies) {
     req.set('Cookie', [cookies]);
   }
-  return req.query(query);
+
+  return req;
 }
 
 /**
@@ -101,20 +112,6 @@
   });
 
   return req;
-=======
- * @param {String} collection The CMR Collection ID to perform a service on
- * @param {String} coverageId The coverage ID(s) / variable name(s), or "all"
- * @param {Object} options additional options for the request
- * @param {Object} [options.query] The query parameters to pass to the rangeset request
- * @param {String} [options.headers] The headers to pass to the rangeset request
- * @returns {Promise<Response>} The response
- */
-function rangesetRequest(app, version, collection, coverageId, { query = {}, headers = {} }) {
-  return request(app)
-    .get(`/${collection}/ogc-api-coverages/${version}/collections/${coverageId}/coverage/rangeset`)
-    .query(query)
-    .set(headers);
->>>>>>> c5f93501
 }
 
 /**
