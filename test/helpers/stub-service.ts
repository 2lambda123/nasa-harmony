--- conflicted
+++ resolved
@@ -5,12 +5,9 @@
 import AsynchronizerService from 'models/services/asynchronizer-service';
 import BaseService from 'models/services/base-service';
 import * as services from 'models/services/index';
-<<<<<<< HEAD
 import { Logger } from 'winston';
 import DataOperation from 'harmony/models/data-operation';
-=======
 import InvocationResult from 'models/services/invocation-result';
->>>>>>> 6c4c085d
 
 /**
  * Service implementation used for stubbing invocations for tests
@@ -53,11 +50,7 @@
    * @memberof StubService
    * @returns {Promise<InvocationResult>}
    */
-<<<<<<< HEAD
-  async _run(_logger: Logger): Promise<void> {
-=======
-  async _run(_logger): Promise<InvocationResult> {
->>>>>>> 6c4c085d
+  async _run(_logger: Logger): Promise<InvocationResult> {
     this.isRun = true;
     if (!this.operation.isSynchronous) return null;
     await this.complete();
