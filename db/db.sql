--- conflicted
+++ resolved
@@ -14,13 +14,8 @@
   `request` varchar(4096) not null default 'unknown',
   `isAsync` boolean,
   `numInputGranules` integer not null default 0,
-<<<<<<< HEAD
   `collectionIds` text not null,
   `shapeFileHash` varchar(255));
-=======
-  `collectionIds` text not null
-);
->>>>>>> df1b1564
 
 CREATE TABLE `job_links` (
   `id` integer not null primary key autoincrement,
