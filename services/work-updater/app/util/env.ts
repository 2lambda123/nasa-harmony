import { IsIn, IsInt, Min } from 'class-validator';
import * as path from 'path';
<<<<<<< HEAD
import { HarmonyEnv, IHarmonyEnv, envOverrides, makeConfigVar, validateEnvironment, envVars } from '@harmony/util/env';
import { WorkItemQueueType } from '@harmony/util/queue';
=======
import { HarmonyEnv } from '@harmony/util/env';
import { WorkItemQueueType } from '../../../harmony/app/util/queue/queue';
>>>>>>> 5c651f6d
import _ from 'lodash';

//
// env module
// Sets up the environment variables for the work updater using the base environment variables
// and some specific to the updater
//

class UpdaterHarmonyEnv extends HarmonyEnv {

  @IsInt()
  @Min(1)
  largeWorkItemUpdateQueueMaxBatchSize: number;

  @IsIn([WorkItemQueueType.LARGE_ITEM_UPDATE, WorkItemQueueType.SMALL_ITEM_UPDATE])
  workItemUpdateQueueType: WorkItemQueueType;

  @IsInt()
  @Min(0)
  workItemUpdateQueueProcessorDelayAfterErrorSec: number;

  /**
   * Returns the special env variable cases for the UpdaterHarmonyEnv
   * (with keys in camel case).
   * @param env - the map of all env variables loaded from files
   * @returns Partial\<UpdaterHarmonyEnv\>
   */
  specialConfig(env: Record<string, string>): Partial<UpdaterHarmonyEnv> {
    return {
      workItemUpdateQueueType : env.WORK_ITEM_UPDATE_QUEUE_TYPE === 'large' ?
        WorkItemQueueType.LARGE_ITEM_UPDATE : WorkItemQueueType.SMALL_ITEM_UPDATE,
    };
  }
}

const localPath = path.resolve(__dirname, '../../env-defaults');

// validate the env vars
const updaterHarmonyEnvObj = new UpdaterHarmonyEnv(localPath);
updaterHarmonyEnvObj.validate();

export default updaterHarmonyEnvObj;<|MERGE_RESOLUTION|>--- conflicted
+++ resolved
@@ -1,12 +1,7 @@
 import { IsIn, IsInt, Min } from 'class-validator';
 import * as path from 'path';
-<<<<<<< HEAD
-import { HarmonyEnv, IHarmonyEnv, envOverrides, makeConfigVar, validateEnvironment, envVars } from '@harmony/util/env';
+import { HarmonyEnv } from '@harmony/util/env';
 import { WorkItemQueueType } from '@harmony/util/queue';
-=======
-import { HarmonyEnv } from '@harmony/util/env';
-import { WorkItemQueueType } from '../../../harmony/app/util/queue/queue';
->>>>>>> 5c651f6d
 import _ from 'lodash';
 
 //
