--- conflicted
+++ resolved
@@ -33,14 +33,11 @@
   'podaac-concise': 'sit',
   'podaac-l2-subsetter': 'sit',
   'query-cmr': 'latest',
-<<<<<<< HEAD
+  'sds-maskfill': 'latest',
   'giovanni-adapter': 'latest',
   'geoloco': 'latest',
   'subset_band_name': 'latest',
   'batchee': 'latest',
-=======
-  'sds-maskfill': 'latest',
->>>>>>> a8fe7791
   'stitchee': 'latest',
   'swath-projector': 'latest',
   'trajectory-subsetter': 'latest',
