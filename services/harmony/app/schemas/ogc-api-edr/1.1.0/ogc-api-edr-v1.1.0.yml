--- conflicted
+++ resolved
@@ -145,11 +145,7 @@
       tags:
         - Collection data queries
       summary: Query end point for position queries of collection {collectionId}
-<<<<<<< HEAD
-      description: Not yet implemented
-=======
       description: Query end point for position queries
->>>>>>> 832f2d30
       operationId: getDataForPoint
       parameters:
         - $ref: "#/components/parameters/collectionId"
@@ -598,13 +594,8 @@
           $ref: "#/components/responses/default"
     post:
       tags:
-<<<<<<< HEAD
-        - Edr
+        - Collection data queries
       summary: Query end point for Cube queries of collection {collectionId} defined by a cube
-=======
-        - Collection data queries
-      summary: Query end point for Cube queries  of collection {collectionId} defined by a cube
->>>>>>> 832f2d30
       description: Return the data values for the data Cube defined by the query parameters
       operationId: postDataForCube
       parameters:
@@ -858,8 +849,7 @@
         - $ref: "#/components/parameters/extend"
       responses:
         "200":
-<<<<<<< HEAD
-          description: An EDR's range set.
+          description: A collection's EDR.
           content:
             image/*:
               schema:
@@ -869,60 +859,14 @@
                 $ref: "#/components/schemas/edrImage"
         default:
           $ref: "#/components/responses/default"
-  /collections/{collectionId}/area:
-    get:
-      tags:
-        - Collection data queries
-      summary: Query end point for Area queries of collection {collectionId} defined by a polygon
-      description: Return the data values for the data area defined by the query parameters
-      operationId: getDataForArea
+    post:
+      tags:
+        - Edr
+      summary: Query end point for Corridor queries  of collection {collectionId} defined by a polygon
+      description: Return the data values for the Corridor defined by the query parameters
+      operationId: postDataForCorridor
       parameters:
-        - $ref: "#/components/parameters/coords"
-        - $ref: "#/components/parameters/z"
-        - $ref: "#/components/parameters/datetime"
-        - $ref: "#/components/parameters/parameter-name"
-        - $ref: "#/components/parameters/crs"
-        - $ref: "#/components/parameters/f"
-        # Parameters below this line are not part of the OGC specification
-        - $ref: "#/components/parameters/subset"
-        - $ref: "#/components/parameters/interpolation"
-        - $ref: "#/components/parameters/scaleExtent"
-        - $ref: "#/components/parameters/scaleSize"
-        - $ref: "#/components/parameters/concatenate"
-        - $ref: "#/components/parameters/granuleId"
-        - $ref: "#/components/parameters/point"
-        - $ref: "#/components/parameters/width"
-        - $ref: "#/components/parameters/height"
-        - $ref: "#/components/parameters/forceAsync"
-        - $ref: "#/components/parameters/maxResults"
-        - $ref: "#/components/parameters/skipPreview"
-        - $ref: "#/components/parameters/ignoreErrors"
-        - $ref: "#/components/parameters/destinationUrl"
-        - $ref: "#/components/parameters/granuleName"
-        - $ref: "#/components/parameters/grid"
-        - $ref: "#/components/parameters/extend"
-      responses:
-        "200":
-=======
->>>>>>> 832f2d30
-          description: A collection's EDR.
-          content:
-            image/*:
-              schema:
-                $ref: "#/components/schemas/edrImage"
-            application/*:
-              schema:
-                $ref: "#/components/schemas/edrImage"
-        default:
-          $ref: "#/components/responses/default"
-    post:
-      tags:
-<<<<<<< HEAD
-        - Edr
-      summary: Query end point for area queries of collection {collectionId} defined by a polygon
-      description: Return the data values for the data area defined by the query parameters
-      operationId: postDataForArea
-      parameters:
+        - $ref: "#/components/parameters/collectionId"
         - $ref: "#/components/parameters/coords"
         - $ref: "#/components/parameters/z"
         - $ref: "#/components/parameters/datetime"
@@ -949,29 +893,6 @@
         - $ref: "#/components/parameters/extend"
       requestBody:
         content:
-          multipart/form-data:
-            schema:
-              type: object
-              properties:
-                shapefile:
-                  type: string
-                  format: binary
-            encoding:
-              shapefile:
-                contentType: "application/geo+json,application/shapefile+zip,application/vnd.google-earth.kml+xml"
-
-      responses:
-        "200":
-          description: An EDR's range set.
-=======
-        - Collection data queries
-      summary: Query end point for Corridor queries  of collection {collectionId} defined by a polygon
-      description: Return the data values for the Corridor defined by the query parameters
-      operationId: postDataForCorridor
-      parameters:
-        - $ref: "#/components/parameters/collectionId"
-      requestBody:
-        content:
           application/json:
             schema:
               type: object
@@ -1055,7 +976,6 @@
       responses:
         "200":
           description: A collection's EDR.
->>>>>>> 832f2d30
           content:
             image/*:
               schema:
