import { Response, NextFunction } from 'express';
import HarmonyRequest from '../models/harmony-request';
import { ECR } from '../util/container-registry';
import { getEdlGroupInformation, validateUserIsInAdminGroup } from '../util/edl-api';
import { exec } from 'child_process';
import * as path from 'path';
import util from 'util';
import db from '../util/db';
import env from '../util/env';
import { getRequestRoot } from '../util/url';
import { v4 as uuid } from 'uuid';
import ServiceDeployment, { setStatusMessage, getDeploymentById } from '../models/service-deployment';

// eslint-disable-next-line @typescript-eslint/no-var-requires
export const asyncExec = util.promisify(require('child_process').exec);

/**
 * Compute the map of services to tags. Harmony core services are excluded.
 * @returns The map of canonical service names to image tags.
 */
export function getImageTagMap(): {} {
  const unsortedImageMap = {};
  const deployedServices = env.locallyDeployedServices.split(',');
  deployedServices.push('query-cmr');
  for (const v of Object.keys(process.env)) {
    if (v.endsWith('_IMAGE')) {
      const serviceName = v.slice(0, -6).toLowerCase().replaceAll('_', '-');
      // add in any services that are deployed in the environment
      if (deployedServices.includes(serviceName)) {
        const image = process.env[v];
        const match = image.match(/.*:(.*)/);
        if (match) {
          const tag = match[1] || '';
          unsortedImageMap[serviceName] = tag;
        }
      }
    }
  }

  const sortedImageMap = Object.keys(unsortedImageMap).sort().reduce((acc, key) => ({
    ...acc,
    [key]: unsortedImageMap[key],
  }), {});


  return sortedImageMap;
}

export interface EcrImageNameComponents {
  registryId: string;
  host: string;
  region: string;
  repository: string;
  tag: string;
}

/**
 * Break an ECR image name down into its components
 * @param name - The full name of the image including host/path
 * @returns the components of the image name
 */
export function ecrImageNameToComponents(name: string): EcrImageNameComponents {
  const componentRegex = /^(.*?\.dkr\.ecr\.(.*?)\.amazonaws\.com)\/(.*):(.*)$/;
  const match = name.match(componentRegex);
  if (!match) return null;

<<<<<<< HEAD
  const [ _, host, region, repository, tag ] = match;
  const registryId = host.split('.')[0]; // the AWS account ID
=======
  const [_, host, region, repository, tag] = match;
>>>>>>> 2f0eef11

  return {
    registryId,
    host,
    region,
    repository,
    tag,
  };
}

/**
 * Validate that the tagged image is reachable
 * @param res - The response object - will be used to send an error if the validation fails
 * @param url - The URL of the image including tag
 * @returns A Promise containing `true` if the tagged image is reachable, `false` otherwise
 */
async function validateTaggedImageIsReachable(
  req: HarmonyRequest,
  res: Response,
): Promise<boolean> {
  const { service } = req.params;
  const { tag } = req.body;
  const envVarName = service.toUpperCase().replaceAll('-', '_') + '_IMAGE';
  const existingName = process.env[envVarName];
  const updatedName = existingName.replace(/:.*?$/, `:${tag}`);

  const nameComponents = ecrImageNameToComponents(existingName);
  let isReachable = true;

  if (nameComponents) {
    // use the AWS CLI to check
    const { region, repository, registryId } = nameComponents;
    let endpoint = `https://ecr.${region}.amazonaws.com`;
    if (env.useLocalstack === true) {
      endpoint = `http://${env.localstackHost}:4566`;
    }
    const ecr = new ECR({
      region,
      endpoint,
    });
    if (! await ecr.describeImage(repository, tag, registryId)) {
      isReachable = false;
    }
  } else {
    // use the docker ClI to check
    try {
      const { err } = await exports.asyncExec(`docker manifest inspect ${updatedName}`);
      if (err && err.code != 0) {
        isReachable = false;
      }
    } catch (e) {
      isReachable = false;
    }
  }
  if (!isReachable) {
    res.statusCode = 404;
    res.send(`${updatedName} is unreachable`);
  }

  return isReachable;
}

/**
 * Returns value of the enabled field of service_deployment table.
 * @param tx - The database transaction
 * @returns The boolean value of the enabled field
 */
async function getEnabled(): Promise<boolean> {
  let enabled = true;
  let results = null;
  await db.transaction(async (tx) => {
    results = await tx('service_deployment').select('enabled');
  });

  if (results[0].enabled === 0 || results[0].enabled === false) {
    enabled = false;
  }
  return enabled;
}

/**
 * Validate that the service deployment is enabled
 * @param res - The response object - will be used to send an error if the validation fails
 * @param url - The URL of the image including tag
 * @returns A Promise containing `true` if the tagged image is reachable, `false` otherwise
 */
async function validateServiceDeploymentIsEnabled(
  req: HarmonyRequest,
  res: Response,
): Promise<boolean> {
  const enabled = await getEnabled();
  if (!enabled) {
    res.statusCode = 503;
    res.send('Service deployment is disabled.');
    return false;
  }

  return enabled;
}

/**
 * Returns an error message if the service does not exist
 * @param service - the canonical name of the service
 */
export function checkServiceExists(service: string): string {
  const imageMap = getImageTagMap();
  if (!imageMap[service]) {
    return `Service ${service} does not exist.\nThe existing services and their images are\n${JSON.stringify(imageMap, null, 2)}`;
  }

  return null;
}

/**
 * Validate that the service exists
 * @param req - The request object
 * @param res  - The response object - will be used to send an error if the validation fails
 * @returns A Promise containing `true` if the service exists, `false` otherwise
 */
async function validateServiceExists(
  req: HarmonyRequest,
  res: Response,
): Promise<boolean> {
  const { service } = req.params;
  const errMsg = checkServiceExists(service);
  if (errMsg) {
    res.statusCode = 404;
    res.send(errMsg);
    return false;
  }
  return true;
}

/**
 * Validate that the user is in the deployers or the admin group
 * @param req - The request object
 * @param res  - The response object - will be used to send an error if the validation fails
 * @returns A Promise containing `true` if the user is in either group, `false` otherwise
 */
async function validateUserIsInDeployerOrAdminGroup(
  req: HarmonyRequest, res: Response,
): Promise<boolean> {
  const { isAdmin, isServiceDeployer } = await getEdlGroupInformation(
    req.user, req.context.logger,
  );

  if (!isServiceDeployer && !isAdmin) {
    res.statusCode = 403;
    res.send(`User ${req.user} is not in the service deployers or admin EDL groups`);
    return false;
  }
  return true;
}

/**
 * Returns an error message if a tag does not have the correct form.
 * See https://docs.docker.com/engine/reference/commandline/image_tag/
 *
 * @param tag - The image tag to check
 * @returns An error message if the tag is not valid, null otherwise
 */
export function checkTag(tag: string): string {
  // See https://docs.docker.com/engine/reference/commandline/image_tag/
  const tagRegex = /^[a-zA-Z\d_][a-zA-Z\d\-_.]{0,127}$/;
  if (!tagRegex.test(tag)) {
    return 'A tag name may contain lowercase and uppercase characters, digits, underscores, periods and dashes. A tag name may not start with a period or a dash and may contain a maximum of 128 characters.';
  }
  return null;
}

/**
 * Verify that the given tag is valid. Send an error if it is not.
 * @param req - The request object
 * @param res  - The response object - will be used to send an error if the validation fails
 * @returns a Promise containing `true` if the tag is valid, false if not
 */
async function validateTag(
  req: HarmonyRequest, res: Response,
): Promise<boolean> {
  const { tag } = req.body;
  const errMsg = checkTag(tag);

  if (errMsg) {
    res.statusCode = 400;
    res.send(errMsg);
    return false;
  }
  return true;
}

/**
 * Verify that a tag is present in the request body
 * @param req - The request object
 * @param res  - The response object - will be used to send an error if the validation fails
 * @returns a Promise containing `true` if the tag is present in the request body, `false` otherwise
 */
async function validateTagPresent(
  req: HarmonyRequest, res: Response,
): Promise<boolean> {
  if (!req.body || !req.body.tag) {
    res.statusCode = 400;
    res.send('\'tag\' is a required body parameter');
    return false;
  }

  return true;
}

/**
 * Get a map of the canonical service names to their current tags
 * @param req - The request object
 * @param res  - The response object
 * @param _next  - The next middleware in the chain
 */
export async function getServiceImageTags(
  req: HarmonyRequest, res: Response, _next: NextFunction,
): Promise<void> {
  if (! await validateUserIsInDeployerOrAdminGroup(req, res)) return;

  const imageMap = getImageTagMap();

  const sortedImageMap = Object.keys(imageMap).sort().reduce((acc, key) => ({
    ...acc,
    [key]: imageMap[key],
  }), {});

  res.statusCode = 200;
  res.send(sortedImageMap);
}

/**
 * Get the current image tag for the given service
 * @param req - The request object
 * @param res  - The response object
 * @param _next  - The next middleware in the chain
 */
export async function getServiceImageTag(
  req: HarmonyRequest, res: Response, _next: NextFunction,
): Promise<void> {
  const validations = [
    validateUserIsInDeployerOrAdminGroup,
    validateServiceExists,
  ];

  for (const validation of validations) {
    if (! await validation(req, res)) return;
  }

  const { service } = req.params;
  const imageTagMap = getImageTagMap();
  const tag = imageTagMap[service];
  res.statusCode = 200;
  res.send({ 'tag': tag });
}

/**
 *  Execute the deploy service script asynchronously
 *
 * @param req - The request object
 * @param service  - The name of the service to deploy
 * @param tag  - The service image tag to deploy
 * @param deploymentId  - The deployment id
 */
export async function execDeployScript(
  req: HarmonyRequest, service: string, tag: string, deploymentId: string,
): Promise<void> {
  const currentPath = __dirname;
  const cicdDir = path.join(currentPath, '../../../../../harmony-ci-cd');

  req.context.logger.info(`Execute script: ./bin/exec-deploy-service ${service} ${tag}`);
  const command = `./bin/exec-deploy-service ${service} ${tag}`;
  const options = {
    cwd: cicdDir,
  };

  exec(command, options, async (error, stdout, _stderr) => {
    const lines = stdout.split('\n');
    if (error) {
      req.context.logger.error(`Error executing script: ${error.message}`);
      lines.forEach(line => {
        req.context.logger.info(`Failed script output: ${line}`);
      });
      await db.transaction(async (tx) => {
        await setStatusMessage(tx,
          deploymentId,
          'failed',
          `Failed service deployment for deploymentId: ${deploymentId}. Error: ${error.message}`);
      });
    } else {
      lines.forEach(line => {
        req.context.logger.info(`Script output: ${line}`);
      });
      await db.transaction(async (tx) => {
        await setStatusMessage(tx, deploymentId, 'successful', 'Deployment successful');
      });
    }
  });
}

/**
 *  Update the tag for the given service
 *
 * @param req - The request object
 * @param res  - The response object
 * @param _next  - The next middleware in the chain
 */
export async function updateServiceImageTag(
  req: HarmonyRequest, res: Response, _next: NextFunction,
): Promise<void> {

  const validations = [
    validateUserIsInDeployerOrAdminGroup,
    validateServiceDeploymentIsEnabled,
    validateTagPresent,
    validateServiceExists,
    validateTag,
    validateTaggedImageIsReachable,
  ];

  for (const validation of validations) {
    if (! await validation(req, res)) return;
  }

  const { service } = req.params;
  const { tag } = req.body;
  const deploymentId = uuid();

  const deployment = new ServiceDeployment({
    deployment_id: deploymentId,
    username: req.user,
    service: service,
    tag: tag,
    status: 'running',
    message: 'Deployment in progress',
  });

  await db.transaction(async (tx) => {
    await deployment.save(tx);
  });

  module.exports.execDeployScript(req, service, tag, deploymentId);
  const urlRoot = getRequestRoot(req);
  res.statusCode = 202;
  res.send({
    'tag': tag,
    'statusLink': `${urlRoot}/service-image-tag/deployment/${deploymentId}`,
  });
}

/**
 * Set the enabled field in service_deployment table to the given vale.
 * @param value - The boolean value to be set for the enabled field
 */
async function setEnabled(value: boolean): Promise<void> {
  const sql = `update service_deployment set enabled=${value}`;
  await db.transaction(async (tx) => {
    await tx.raw(sql);
  });
}

/**
 * Get the current enable/disable state of service image tag update endpoint
 * @param req - The request object
 * @param res  - The response object
 * @param _next  - The next middleware in the chain
 */
export async function getServiceImageTagState(
  req: HarmonyRequest, res: Response, _next: NextFunction,
): Promise<void> {
  const enabled = await getEnabled();
  res.statusCode = 200;
  res.send({ 'enabled': enabled });
}

/**
 * Set the enabled flag of service image tag update endpoint to the given value
 * @param req - The request object
 * @param res  - The response object
 */
export async function setServiceImageTagState(
  req: HarmonyRequest, res: Response,
): Promise<void> {
  const validations = [
    validateUserIsInAdminGroup,
  ];

  for (const validation of validations) {
    if (! await validation(req, res)) return;
  }

  const { enabled } = req.body;

  await setEnabled(enabled);
  res.statusCode = 200;
  res.send({ 'enabled': enabled });
}

/**
 * Get the service deployment for the given deployment id
 * @param req - The request object
 * @param res  - The response object
 * @param _next  - The next middleware in the chain
 */
export async function getServiceDeployment(
  req: HarmonyRequest, res: Response, _next: NextFunction,
): Promise<void> {
  const { id } = req.params;
  let deployment;
  try {
    await db.transaction(async (tx) => {
      deployment = await getDeploymentById(tx, id);
    });
    const { deployment_id, username, service, tag, status, message, createdAt, updatedAt } = deployment;
    deployment = {
      id: id,
      deploymentId: deployment_id,
      username: username,
      service: service,
      tag: tag,
      status: status,
      message: message,
      createdAt: createdAt,
      updatedAt: updatedAt,
    };
  } catch (e) {
    req.context.logger.error(`Caught exception: ${e}`);
    deployment = undefined;
  }

  if (deployment === undefined) {
    res.statusCode = 404;
    res.send({ 'error': 'Deployment does not exist' });
    return;
  }

  res.statusCode = 200;
  res.send(deployment);
}<|MERGE_RESOLUTION|>--- conflicted
+++ resolved
@@ -64,12 +64,8 @@
   const match = name.match(componentRegex);
   if (!match) return null;
 
-<<<<<<< HEAD
   const [ _, host, region, repository, tag ] = match;
   const registryId = host.split('.')[0]; // the AWS account ID
-=======
-  const [_, host, region, repository, tag] = match;
->>>>>>> 2f0eef11
 
   return {
     registryId,
