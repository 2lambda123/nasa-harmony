import { Response, NextFunction } from 'express';
import HarmonyRequest from '../models/harmony-request';
import { ECR } from '../util/container-registry';
import { getEdlGroupInformation, validateUserIsInAdminGroup } from '../util/edl-api';
import { exec } from 'child_process';
import * as path from 'path';
import util from 'util';
import db from '../util/db';
import env from '../util/env';
import { getRequestRoot } from '../util/url';
import { v4 as uuid } from 'uuid';
import ServiceDeployment, { setStatusMessage, getDeploymentById, getDeployments, ServiceDeploymentStatus } from '../models/service-deployment';
import { keysToLowerCase } from '../util/object';

// eslint-disable-next-line @typescript-eslint/no-var-requires
export const asyncExec = util.promisify(require('child_process').exec);

/**
 * Compute the map of services to tags. Harmony core services are excluded.
 * @returns The map of canonical service names to image tags.
 */
export function getImageTagMap(): {} {
  const unsortedImageMap = {};
  const deployedServices = env.locallyDeployedServices.split(',');
  deployedServices.push('query-cmr');
  for (const v of Object.keys(process.env)) {
    if (v.endsWith('_IMAGE')) {
      const serviceName = v.slice(0, -6).toLowerCase().replaceAll('_', '-');
      // add in any services that are deployed in the environment
      if (deployedServices.includes(serviceName)) {
        const image = process.env[v];
        const match = image.match(/.*:(.*)/);
        if (match) {
          const tag = match[1] || '';
          unsortedImageMap[serviceName] = tag;
        }
      }
    }
  }

  const sortedImageMap = Object.keys(unsortedImageMap).sort().reduce((acc, key) => ({
    ...acc,
    [key]: unsortedImageMap[key],
  }), {});


  return sortedImageMap;
}

export interface EcrImageNameComponents {
  registryId: string;
  host: string;
  region: string;
  repository: string;
  tag: string;
}

/**
 * Break an ECR image name down into its components
 * @param name - The full name of the image including host/path
 * @returns the components of the image name
 */
export function ecrImageNameToComponents(name: string): EcrImageNameComponents {
  const componentRegex = /^(.*?\.dkr\.ecr\.(.*?)\.amazonaws\.com)\/(.*):(.*)$/;
  const match = name.match(componentRegex);
  if (!match) return null;

  const [ _, host, region, repository, tag ] = match;
  const registryId = host.split('.')[0]; // the AWS account ID

  return {
    registryId,
    host,
    region,
    repository,
    tag,
  };
}

/**
 * Validate that the tagged image is reachable
 * @param res - The response object - will be used to send an error if the validation fails
 * @param url - The URL of the image including tag
 * @returns A Promise containing `true` if the tagged image is reachable, `false` otherwise
 */
async function validateTaggedImageIsReachable(
  req: HarmonyRequest,
  res: Response,
): Promise<boolean> {
  const { service } = req.params;
  const { tag } = req.body;
  const envVarName = service.toUpperCase().replaceAll('-', '_') + '_IMAGE';
  const existingName = process.env[envVarName];
  const updatedName = existingName.replace(/:.*?$/, `:${tag}`);

  const nameComponents = ecrImageNameToComponents(existingName);
  let isReachable = true;

  if (nameComponents) {
    // use the AWS CLI to check
    const { region, repository, registryId } = nameComponents;
    let endpoint = `https://ecr.${region}.amazonaws.com`;
    if (env.useLocalstack === true) {
      endpoint = `http://${env.localstackHost}:4566`;
    }
    const ecr = new ECR({
      region,
      endpoint,
    });
    if (! await ecr.describeImage(repository, tag, registryId)) {
      isReachable = false;
    }
  } else {
    // use the docker ClI to check
    try {
      const { err } = await exports.asyncExec(`docker manifest inspect ${updatedName}`);
      if (err && err.code != 0) {
        isReachable = false;
      }
    } catch (e) {
      isReachable = false;
    }
  }
  if (!isReachable) {
    res.statusCode = 404;
    res.send(`${updatedName} is unreachable`);
  }

  return isReachable;
}

/**
 * Returns value of the enabled field of service_deployment table.
 * @param tx - The database transaction
 * @returns The boolean value of the enabled field
 */
async function getEnabled(): Promise<boolean> {
  let enabled = true;
  let results = null;
  await db.transaction(async (tx) => {
    results = await tx('service_deployment').select('enabled');
  });

  if (results[0].enabled === 0 || results[0].enabled === false) {
    enabled = false;
  }
  return enabled;
}

/**
 * Set the enabled to true in service_deployment table
 */
export async function enableServiceDeployment(): Promise<void> {
  await db.transaction(async (tx) => {
    await tx('service_deployment').update({ enabled: true });
  });
}

/**
 * Acquire the service deployment lock, i.e. set the enabled to false in service_deployment table.
 * If the enabled value is already false, return false to indicate unable to acquire the lock.
 * @returns a Promise of boolean to indicate if the lock is successfully acquired.
 */
async function acquireServiceDeploymentLock(): Promise<boolean> {
  let results = null;
  await db.transaction(async (tx) => {
    results = await tx('service_deployment')
      .where('enabled', true)
      .update({ enabled: false })
      .returning('enabled');
  });

  if (results[0] === undefined) {
    return false;
  }
  return true;
}

/**
 * Validate that the service deployment is enabled
 * @param res - The response object - will be used to send an error if the validation fails
 * @param url - The URL of the image including tag
 * @returns A Promise containing `true` if the tagged image is reachable, `false` otherwise
 */
async function validateServiceDeploymentIsEnabled(
  req: HarmonyRequest,
  res: Response,
): Promise<boolean> {
  const enabled = await getEnabled();
  if (!enabled) {
    res.statusCode = 423;
    res.send('Service deployment is disabled.');
    return false;
  }

  return enabled;
}

/**
 * Returns an error message if the service does not exist
 * @param service - the canonical name of the service
 */
export function checkServiceExists(service: string): string {
  const imageMap = getImageTagMap();
  if (!imageMap[service]) {
    return `Service ${service} does not exist.\nThe existing services and their images are\n${JSON.stringify(imageMap, null, 2)}`;
  }

  return null;
}

/**
 * Validate that the service exists
 * @param req - The request object
 * @param res  - The response object - will be used to send an error if the validation fails
 * @returns A Promise containing `true` if the service exists, `false` otherwise
 */
async function validateServiceExists(
  req: HarmonyRequest,
  res: Response,
): Promise<boolean> {
  const { service } = req.params;
  const errMsg = checkServiceExists(service);
  if (errMsg) {
    res.statusCode = 404;
    res.send(errMsg);
    return false;
  }
  return true;
}

/**
 * Validate that the user is in the deployers or the admin group
 * @param req - The request object
 * @param res  - The response object - will be used to send an error if the validation fails
 * @returns A Promise containing `true` if the user is in either group, `false` otherwise
 */
async function validateUserIsInDeployerOrAdminGroup(
  req: HarmonyRequest, res: Response,
): Promise<boolean> {
  const { isAdmin, isServiceDeployer } = await getEdlGroupInformation(
    req.user, req.context.logger,
  );

  if (!isServiceDeployer && !isAdmin) {
    res.statusCode = 403;
    res.send(`User ${req.user} is not in the service deployers or admin EDL groups`);
    return false;
  }
  return true;
}

/**
 * Returns an error message if a tag does not have the correct form.
 * See https://docs.docker.com/engine/reference/commandline/image_tag/
 *
 * @param tag - The image tag to check
 * @returns An error message if the tag is not valid, null otherwise
 */
export function checkTag(tag: string): string {
  // See https://docs.docker.com/engine/reference/commandline/image_tag/
  const tagRegex = /^[a-zA-Z\d_][a-zA-Z\d\-_.]{0,127}$/;
  if (!tagRegex.test(tag)) {
    return 'A tag name may contain lowercase and uppercase characters, digits, underscores, periods and dashes. A tag name may not start with a period or a dash and may contain a maximum of 128 characters.';
  }
  return null;
}

/**
 * Verify that the given tag is valid. Send an error if it is not.
 * @param req - The request object
 * @param res  - The response object - will be used to send an error if the validation fails
 * @returns a Promise containing `true` if the tag is valid, false if not
 */
async function validateTag(
  req: HarmonyRequest, res: Response,
): Promise<boolean> {
  const { tag } = req.body;
  const errMsg = checkTag(tag);

  if (errMsg) {
    res.statusCode = 400;
    res.send(errMsg);
    return false;
  }
  return true;
}

/**
 * Verify that a tag is present in the request body
 * @param req - The request object
 * @param res  - The response object - will be used to send an error if the validation fails
 * @returns a Promise containing `true` if the tag is present in the request body, `false` otherwise
 */
async function validateTagPresent(
  req: HarmonyRequest, res: Response,
): Promise<boolean> {
  if (!req.body || !req.body.tag) {
    res.statusCode = 400;
    res.send('\'tag\' is a required body parameter');
    return false;
  }

  return true;
}

/**
<<<<<<< HEAD
 * Verify that the requested service deployment status is one of the valid statuses
 * @param req - The request object
 * @param res  - The response object - will be used to send an error if the validation fails
 * @returns a Promise containing `true` if the status is valid, `false` otherwise
 */
async function validateStatusForListServiceRequest(
  req: HarmonyRequest, res: Response,
): Promise<boolean> {
  let { status } = req.query;
  // only check the status if it is actually passed in - no status is a valid choice if the user
  // wants results for any status
  if (status) {
    status = status.toString().toLowerCase();
    const validStatuses = Object.values(ServiceDeploymentStatus).map((val) => JSON.stringify(val));
    if (!validStatuses.includes(`"${status}"`)) {
      const validString = validStatuses.join(',');
      res.statusCode = 400;
      res.send(`"${status}" is not a valid deployment status. Valid statuses are [${validString}]`);
      return false;
    }
=======
 * Verify that the given state in the request body is either true or false
 * @param req - The request object
 * @param res  - The response object - will be used to send an error if the validation fails
 * @returns a Promise containing `true` if the state is valid in the request body, `false` otherwise
 */
async function validateDeploymentState(
  req: HarmonyRequest, res: Response,
): Promise<boolean> {
  if ( (!req.body || req.body.enabled === undefined)) {
    res.statusCode = 400;
    res.send('\'enabled\' is a required body parameter');
    return false;
  } else if (req.body.enabled !== true && req.body.enabled !== false) {
    res.statusCode = 400;
    res.send('\'enabled\' can only take value of true or false');
    return false;
>>>>>>> 41804c22
  }

  return true;
}

/**
 * Get a map of the canonical service names to their current tags
 * @param req - The request object
 * @param res  - The response object
 * @param _next  - The next middleware in the chain
 */
export async function getServiceImageTags(
  req: HarmonyRequest, res: Response, _next: NextFunction,
): Promise<void> {
  if (! await validateUserIsInDeployerOrAdminGroup(req, res)) return;

  const imageMap = getImageTagMap();

  const sortedImageMap = Object.keys(imageMap).sort().reduce((acc, key) => ({
    ...acc,
    [key]: imageMap[key],
  }), {});

  res.statusCode = 200;
  res.send(sortedImageMap);
}

/**
 * Get the current image tag for the given service
 * @param req - The request object
 * @param res  - The response object
 * @param _next  - The next middleware in the chain
 */
export async function getServiceImageTag(
  req: HarmonyRequest, res: Response, _next: NextFunction,
): Promise<void> {
  const validations = [
    validateUserIsInDeployerOrAdminGroup,
    validateServiceExists,
  ];

  for (const validation of validations) {
    if (! await validation(req, res)) return;
  }

  const { service } = req.params;
  const imageTagMap = getImageTagMap();
  const tag = imageTagMap[service];
  res.statusCode = 200;
  res.send({ 'tag': tag });
}

/**
 *  Execute the deploy service script asynchronously
 *
 * @param req - The request object
 * @param service  - The name of the service to deploy
 * @param tag  - The service image tag to deploy
 * @param deploymentId  - The deployment id
 */
export async function execDeployScript(
  req: HarmonyRequest, service: string, tag: string, deploymentId: string,
): Promise<void> {
  const currentPath = __dirname;
  const cicdDir = path.join(currentPath, '../../../../../harmony-ci-cd');

  req.context.logger.info(`Execute script: ./bin/exec-deploy-service ${service} ${tag}`);
  const command = `./bin/exec-deploy-service ${service} ${tag}`;
  const options = {
    cwd: cicdDir,
  };

  exec(command, options, async (error, stdout, _stderr) => {
    const lines = stdout.split('\n');
    if (error) {
      req.context.logger.error(`Error executing script: ${error.message}`);
      lines.forEach(line => {
        req.context.logger.info(`Failed script output: ${line}`);
      });
      await db.transaction(async (tx) => {
        await setStatusMessage(tx,
          deploymentId,
          'failed',
          `Failed service deployment for deploymentId: ${deploymentId}. Error: ${error.message}`);
      });
    } else {
      lines.forEach(line => {
        req.context.logger.info(`Script output: ${line}`);
      });
      // only re-enable the service deployment on successful deployment
      await enableServiceDeployment();
      await db.transaction(async (tx) => {
        await setStatusMessage(tx, deploymentId, 'successful', 'Deployment successful');
      });
    }
  });
}

/**
 *  Update the tag for the given service
 *
 * @param req - The request object
 * @param res  - The response object
 * @param _next  - The next middleware in the chain
 */
export async function updateServiceImageTag(
  req: HarmonyRequest, res: Response, _next: NextFunction,
): Promise<void> {

  const validations = [
    validateUserIsInDeployerOrAdminGroup,
    validateServiceDeploymentIsEnabled,
    validateTagPresent,
    validateServiceExists,
    validateTag,
    validateTaggedImageIsReachable,
  ];

  for (const validation of validations) {
    if (! await validation(req, res)) return;
  }

  const lockAcquired = await acquireServiceDeploymentLock();
  if (lockAcquired === false) {
    res.statusCode = 423;
    const msg = 'Another harmony deployment or service deployment is currently running. '
      + 'Please try again later. If you believe this is an error, please contact Harmony support.';
    res.send(msg);
    return;
  }

  const { service } = req.params;
  const { tag } = req.body;
  const deploymentId = uuid();

  const deployment = new ServiceDeployment({
    deployment_id: deploymentId,
    username: req.user,
    service: service,
    tag: tag,
    status: 'running',
    message: 'Deployment in progress',
  });

  await db.transaction(async (tx) => {
    await deployment.save(tx);
  });

  module.exports.execDeployScript(req, service, tag, deploymentId);
  const urlRoot = getRequestRoot(req);
  res.statusCode = 202;
  res.send({
    'tag': tag,
    'statusLink': `${urlRoot}/service-image-tag/deployment/${deploymentId}`,
  });
}

/**
 * Get the current enable/disable state of service image tag update endpoint
 * @param req - The request object
 * @param res  - The response object
 * @param _next  - The next middleware in the chain
 */
export async function getServiceImageTagState(
  req: HarmonyRequest, res: Response, _next: NextFunction,
): Promise<void> {
  if (! await validateUserIsInDeployerOrAdminGroup(req, res)) return;

  const enabled = await getEnabled();
  res.statusCode = 200;
  res.send({ 'enabled': enabled });
}

/**
 * Set the enabled flag of service image tag update endpoint to the given value
 * @param req - The request object
 * @param res  - The response object
 */
export async function setServiceImageTagState(
  req: HarmonyRequest, res: Response,
): Promise<void> {
  const validations = [
    validateUserIsInAdminGroup,
    validateDeploymentState,
  ];

  for (const validation of validations) {
    if (! await validation(req, res)) return;
  }

  const { enabled } = req.body;
  if (enabled === true) {
    await enableServiceDeployment();
  } else {
    // disable service deployment
    const lockAcquired = await acquireServiceDeploymentLock();
    if (lockAcquired === false) {
      res.statusCode = 423;
      res.send('Unable to acquire service deployment lock. Try again later.');
      return;
    }
  }

  res.statusCode = 200;
  res.send({ 'enabled': enabled });
}

/**
 * Get the service deployment for the given deployment id
 * @param req - The request object
 * @param res  - The response object
 * @param _next  - The next middleware in the chain
 */
export async function getServiceDeployment(
  req: HarmonyRequest, res: Response, _next: NextFunction,
): Promise<void> {
  if (! await validateUserIsInDeployerOrAdminGroup(req, res)) return;

  const { id } = req.params;
  let deployment: ServiceDeployment;
  try {
    await db.transaction(async (tx) => {
      deployment = await getDeploymentById(tx, id);
    });
  } catch (e) {
    req.context.logger.error(`Caught exception: ${e}`);
    deployment = undefined;
  }

  if (deployment === undefined) {
    res.statusCode = 404;
    res.send({ 'error': 'Deployment does not exist' });
    return;
  }

  res.statusCode = 200;
  res.send(deployment.serialize());
}

/**
 * Get the service deployments with optional filters applied
 * @param req - The request object
 * @param res  - The response object
 * @param _next  - The next middleware in the chain
 */
export async function getServiceDeployments(
  req: HarmonyRequest, res: Response, next: NextFunction,
): Promise<void> {
  const validations = [
    validateUserIsInDeployerOrAdminGroup,
    validateStatusForListServiceRequest,
  ];

  for (const validation of validations) {
    if (! await validation(req, res)) return;
  }
  try {
    await db.transaction(async (tx) => {
      const queryLowerCase = keysToLowerCase(req.query);
      if (queryLowerCase.status) {
        queryLowerCase.status = queryLowerCase.status.toString().toLowerCase();
      }
      const deployments = await getDeployments(tx, queryLowerCase.status, queryLowerCase.service);
      res.statusCode = 200;
      res.send(deployments.map((deployment: ServiceDeployment) => deployment.serialize()));
    });
  } catch (e) {
    req.context.logger.error(`Caught exception: ${e}`);
    next(e);
  }
}<|MERGE_RESOLUTION|>--- conflicted
+++ resolved
@@ -305,7 +305,6 @@
 }
 
 /**
-<<<<<<< HEAD
  * Verify that the requested service deployment status is one of the valid statuses
  * @param req - The request object
  * @param res  - The response object - will be used to send an error if the validation fails
@@ -326,7 +325,12 @@
       res.send(`"${status}" is not a valid deployment status. Valid statuses are [${validString}]`);
       return false;
     }
-=======
+  }
+
+  return true;
+}
+
+/**
  * Verify that the given state in the request body is either true or false
  * @param req - The request object
  * @param res  - The response object - will be used to send an error if the validation fails
@@ -343,7 +347,6 @@
     res.statusCode = 400;
     res.send('\'enabled\' can only take value of true or false');
     return false;
->>>>>>> 41804c22
   }
 
   return true;
