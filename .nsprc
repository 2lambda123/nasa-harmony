--- conflicted
+++ resolved
@@ -26,11 +26,7 @@
   },
   "1097346": {
     "active": true,
-<<<<<<< HEAD
-    "notes": "Will fix in HARMONY-1790",
-=======
     "notes": "ignored because it doesn't affect us and there is not current patch",
->>>>>>> b070f630
     "expiry": "2024-08-01"
   }
 }